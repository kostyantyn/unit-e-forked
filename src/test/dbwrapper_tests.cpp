--- conflicted
+++ resolved
@@ -6,11 +6,8 @@
 #include <uint256.h>
 #include <random.h>
 #include <test/test_unite.h>
-<<<<<<< HEAD
-=======
 
 #include <memory>
->>>>>>> 62b9d1cc
 
 #include <boost/test/unit_test.hpp>
 
