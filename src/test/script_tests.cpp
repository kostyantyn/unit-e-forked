// Copyright (c) 2011-2017 The Bitcoin Core developers
// Distributed under the MIT software license, see the accompanying
// file COPYING or http://www.opensource.org/licenses/mit-license.php.

#include <test/data/script_tests.json.h>

#include <core_io.h>
#include <key.h>
#include <keystore.h>
#include <script/script.h>
#include <script/script_error.h>
#include <script/sign.h>
#include <util.h>
#include <utilstrencodings.h>
#include <test/test_unite.h>
#include <rpc/server.h>

#if defined(HAVE_CONSENSUS_LIB)
#include <script/uniteconsensus.h>
#endif

#include <fstream>
#include <stdint.h>
#include <string>
#include <vector>

#include <boost/test/unit_test.hpp>

#include <univalue.h>

// Uncomment if you want to output updated JSON tests.
// #define UPDATE_JSON_TESTS

static const unsigned int gFlags = SCRIPT_VERIFY_P2SH | SCRIPT_VERIFY_STRICTENC;

unsigned int ParseScriptFlags(std::string strFlags);
std::string FormatScriptFlags(unsigned int flags);

UniValue
read_json(const std::string& jsondata)
{
    UniValue v;

    if (!v.read(jsondata) || !v.isArray())
    {
        BOOST_ERROR("Parse error.");
        return UniValue(UniValue::VARR);
    }
    return v.get_array();
}

struct ScriptErrorDesc
{
    ScriptError_t err;
    const char *name;
};

static ScriptErrorDesc script_errors[]={
    {SCRIPT_ERR_OK, "OK"},
    {SCRIPT_ERR_UNKNOWN_ERROR, "UNKNOWN_ERROR"},
    {SCRIPT_ERR_EVAL_FALSE, "EVAL_FALSE"},
    {SCRIPT_ERR_OP_RETURN, "OP_RETURN"},
    {SCRIPT_ERR_SCRIPT_SIZE, "SCRIPT_SIZE"},
    {SCRIPT_ERR_PUSH_SIZE, "PUSH_SIZE"},
    {SCRIPT_ERR_OP_COUNT, "OP_COUNT"},
    {SCRIPT_ERR_STACK_SIZE, "STACK_SIZE"},
    {SCRIPT_ERR_SIG_COUNT, "SIG_COUNT"},
    {SCRIPT_ERR_PUBKEY_COUNT, "PUBKEY_COUNT"},
    {SCRIPT_ERR_VERIFY, "VERIFY"},
    {SCRIPT_ERR_EQUALVERIFY, "EQUALVERIFY"},
    {SCRIPT_ERR_CHECKMULTISIGVERIFY, "CHECKMULTISIGVERIFY"},
    {SCRIPT_ERR_CHECKSIGVERIFY, "CHECKSIGVERIFY"},
    {SCRIPT_ERR_NUMEQUALVERIFY, "NUMEQUALVERIFY"},
    {SCRIPT_ERR_BAD_OPCODE, "BAD_OPCODE"},
    {SCRIPT_ERR_DISABLED_OPCODE, "DISABLED_OPCODE"},
    {SCRIPT_ERR_INVALID_STACK_OPERATION, "INVALID_STACK_OPERATION"},
    {SCRIPT_ERR_INVALID_ALTSTACK_OPERATION, "INVALID_ALTSTACK_OPERATION"},
    {SCRIPT_ERR_UNBALANCED_CONDITIONAL, "UNBALANCED_CONDITIONAL"},
    {SCRIPT_ERR_NEGATIVE_LOCKTIME, "NEGATIVE_LOCKTIME"},
    {SCRIPT_ERR_UNSATISFIED_LOCKTIME, "UNSATISFIED_LOCKTIME"},
    {SCRIPT_ERR_SIG_HASHTYPE, "SIG_HASHTYPE"},
    {SCRIPT_ERR_SIG_DER, "SIG_DER"},
    {SCRIPT_ERR_MINIMALDATA, "MINIMALDATA"},
    {SCRIPT_ERR_SIG_PUSHONLY, "SIG_PUSHONLY"},
    {SCRIPT_ERR_SIG_HIGH_S, "SIG_HIGH_S"},
    {SCRIPT_ERR_SIG_NULLDUMMY, "SIG_NULLDUMMY"},
    {SCRIPT_ERR_PUBKEYTYPE, "PUBKEYTYPE"},
    {SCRIPT_ERR_CLEANSTACK, "CLEANSTACK"},
    {SCRIPT_ERR_MINIMALIF, "MINIMALIF"},
    {SCRIPT_ERR_SIG_NULLFAIL, "NULLFAIL"},
    {SCRIPT_ERR_DISCOURAGE_UPGRADABLE_NOPS, "DISCOURAGE_UPGRADABLE_NOPS"},
    {SCRIPT_ERR_DISCOURAGE_UPGRADABLE_WITNESS_PROGRAM, "DISCOURAGE_UPGRADABLE_WITNESS_PROGRAM"},
    {SCRIPT_ERR_WITNESS_PROGRAM_WRONG_LENGTH, "WITNESS_PROGRAM_WRONG_LENGTH"},
    {SCRIPT_ERR_WITNESS_PROGRAM_WITNESS_EMPTY, "WITNESS_PROGRAM_WITNESS_EMPTY"},
    {SCRIPT_ERR_WITNESS_PROGRAM_MISMATCH, "WITNESS_PROGRAM_MISMATCH"},
    {SCRIPT_ERR_WITNESS_MALLEATED, "WITNESS_MALLEATED"},
    {SCRIPT_ERR_WITNESS_MALLEATED_P2SH, "WITNESS_MALLEATED_P2SH"},
    {SCRIPT_ERR_WITNESS_UNEXPECTED, "WITNESS_UNEXPECTED"},
    {SCRIPT_ERR_WITNESS_PUBKEYTYPE, "WITNESS_PUBKEYTYPE"},
    {SCRIPT_ERR_OP_CODESEPARATOR, "OP_CODESEPARATOR"},
    {SCRIPT_ERR_SIG_FINDANDDELETE, "SIG_FINDANDDELETE"},
};

const char *FormatScriptError(ScriptError_t err)
{
    for (unsigned int i=0; i<ARRAYLEN(script_errors); ++i)
        if (script_errors[i].err == err)
            return script_errors[i].name;
    BOOST_ERROR("Unknown scripterror enumeration value, update script_errors in script_tests.cpp.");
    return "";
}

ScriptError_t ParseScriptError(const std::string &name)
{
    for (unsigned int i=0; i<ARRAYLEN(script_errors); ++i)
        if (script_errors[i].name == name)
            return script_errors[i].err;
    BOOST_ERROR("Unknown scripterror \"" << name << "\" in test description");
    return SCRIPT_ERR_UNKNOWN_ERROR;
}

BOOST_FIXTURE_TEST_SUITE(script_tests, ReducedTestingSetup)

CMutableTransaction BuildCreditingTransaction(const CScript& scriptPubKey, int nValue = 0)
{
    CMutableTransaction txCredit;
    txCredit.nVersion = 1;
    txCredit.nLockTime = 0;
    txCredit.vin.resize(1);
    txCredit.vout.resize(1);
    txCredit.vin[0].prevout.SetNull();
    txCredit.vin[0].scriptSig = CScript() << CScriptNum(0) << CScriptNum(0);
    txCredit.vin[0].nSequence = CTxIn::SEQUENCE_FINAL;
    txCredit.vout[0].scriptPubKey = scriptPubKey;
    txCredit.vout[0].nValue = nValue;

    return txCredit;
}

CMutableTransaction BuildSpendingTransaction(const CScript& scriptSig, const CScriptWitness& scriptWitness, const CMutableTransaction& txCredit)
{
    CMutableTransaction txSpend;
    txSpend.nVersion = 1;
    txSpend.nLockTime = 0;
    txSpend.vin.resize(1);
    txSpend.vout.resize(1);
    txSpend.vin[0].scriptWitness = scriptWitness;
    txSpend.vin[0].prevout.hash = txCredit.GetHash();
    txSpend.vin[0].prevout.n = 0;
    txSpend.vin[0].scriptSig = scriptSig;
    txSpend.vin[0].nSequence = CTxIn::SEQUENCE_FINAL;
    txSpend.vout[0].scriptPubKey = CScript();
    txSpend.vout[0].nValue = txCredit.vout[0].nValue;

    return txSpend;
}

void DoTest(const CScript& scriptPubKey, const CScript& scriptSig, const CScriptWitness& scriptWitness, int flags, const std::string& message, int scriptError, CAmount nValue = 0)
{
    bool expect = (scriptError == SCRIPT_ERR_OK);
    if (flags & SCRIPT_VERIFY_CLEANSTACK) {
        flags |= SCRIPT_VERIFY_P2SH;
        flags |= SCRIPT_VERIFY_WITNESS;
    }
    ScriptError err;
    CMutableTransaction txCredit = BuildCreditingTransaction(scriptPubKey, nValue);
    CMutableTransaction tx = BuildSpendingTransaction(scriptSig, scriptWitness, txCredit);
    CMutableTransaction tx2 = tx;
    BOOST_CHECK_MESSAGE(VerifyScript(scriptSig, scriptPubKey, &scriptWitness, flags, MutableTransactionSignatureChecker(&tx, 0, txCredit.vout[0].nValue), &err) == expect, message);
    BOOST_CHECK_MESSAGE(err == scriptError, std::string(FormatScriptError(err)) + " where " + std::string(FormatScriptError((ScriptError_t)scriptError)) + " expected: " + message);

    // Verify that removing flags from a passing test or adding flags to a failing test does not change the result.
    for (int i = 0; i < 16; ++i) {
        int extra_flags = InsecureRandBits(16);
        int combined_flags = expect ? (flags & ~extra_flags) : (flags | extra_flags);
        // Weed out some invalid flag combinations.
        if (combined_flags & SCRIPT_VERIFY_CLEANSTACK && ~combined_flags & (SCRIPT_VERIFY_P2SH | SCRIPT_VERIFY_WITNESS)) continue;
        if (combined_flags & SCRIPT_VERIFY_WITNESS && ~combined_flags & SCRIPT_VERIFY_P2SH) continue;
        BOOST_CHECK_MESSAGE(VerifyScript(scriptSig, scriptPubKey, &scriptWitness, combined_flags, MutableTransactionSignatureChecker(&tx, 0, txCredit.vout[0].nValue), &err) == expect, message + strprintf(" (with flags %x)", combined_flags));
    }

#if defined(HAVE_CONSENSUS_LIB)
    CDataStream stream(SER_NETWORK, PROTOCOL_VERSION);
    stream << tx2;
    int libconsensus_flags = flags & uniteconsensus_SCRIPT_FLAGS_VERIFY_ALL;
    if (libconsensus_flags == flags) {
        if (flags & uniteconsensus_SCRIPT_FLAGS_VERIFY_WITNESS) {
            BOOST_CHECK_MESSAGE(uniteconsensus_verify_script_with_amount(scriptPubKey.data(), scriptPubKey.size(), txCredit.vout[0].nValue, (const unsigned char*)&stream[0], stream.size(), 0, libconsensus_flags, nullptr) == expect, message);
        } else {
            BOOST_CHECK_MESSAGE(uniteconsensus_verify_script_with_amount(scriptPubKey.data(), scriptPubKey.size(), 0, (const unsigned char*)&stream[0], stream.size(), 0, libconsensus_flags, nullptr) == expect, message);
            BOOST_CHECK_MESSAGE(uniteconsensus_verify_script(scriptPubKey.data(), scriptPubKey.size(), (const unsigned char*)&stream[0], stream.size(), 0, libconsensus_flags, nullptr) == expect,message);
        }
    }
#endif
}

void static NegateSignatureS(std::vector<unsigned char>& vchSig) {
    // Parse the signature.
    std::vector<unsigned char> r, s;
    r = std::vector<unsigned char>(vchSig.begin() + 4, vchSig.begin() + 4 + vchSig[3]);
    s = std::vector<unsigned char>(vchSig.begin() + 6 + vchSig[3], vchSig.begin() + 6 + vchSig[3] + vchSig[5 + vchSig[3]]);

    // Really ugly to implement mod-n negation here, but it would be feature creep to expose such functionality from libsecp256k1.
    static const unsigned char order[33] = {
        0x00,
        0xFF, 0xFF, 0xFF, 0xFF, 0xFF, 0xFF, 0xFF, 0xFF,
        0xFF, 0xFF, 0xFF, 0xFF, 0xFF, 0xFF, 0xFF, 0xFE,
        0xBA, 0xAE, 0xDC, 0xE6, 0xAF, 0x48, 0xA0, 0x3B,
        0xBF, 0xD2, 0x5E, 0x8C, 0xD0, 0x36, 0x41, 0x41
    };
    while (s.size() < 33) {
        s.insert(s.begin(), 0x00);
    }
    int carry = 0;
    for (int p = 32; p >= 1; p--) {
        int n = (int)order[p] - s[p] - carry;
        s[p] = (n + 256) & 0xFF;
        carry = (n < 0);
    }
    assert(carry == 0);
    if (s.size() > 1 && s[0] == 0 && s[1] < 0x80) {
        s.erase(s.begin());
    }

    // Reconstruct the signature.
    vchSig.clear();
    vchSig.push_back(0x30);
    vchSig.push_back(4 + r.size() + s.size());
    vchSig.push_back(0x02);
    vchSig.push_back(r.size());
    vchSig.insert(vchSig.end(), r.begin(), r.end());
    vchSig.push_back(0x02);
    vchSig.push_back(s.size());
    vchSig.insert(vchSig.end(), s.begin(), s.end());
}

namespace
{
const unsigned char vchKey0[32] = {0,0,0,0,0,0,0,0,0,0,0,0,0,0,0,0,0,0,0,0,0,0,0,0,0,0,0,0,0,0,0,1};
const unsigned char vchKey1[32] = {0,0,0,0,0,0,0,0,0,0,0,0,0,0,0,0,0,0,0,0,0,0,0,0,0,0,0,0,0,0,1,0};
const unsigned char vchKey2[32] = {0,0,0,0,0,0,0,0,0,0,0,0,0,0,0,0,0,0,0,0,0,0,0,0,0,0,0,0,0,1,0,0};

struct KeyData
{
    CKey key0, key0C, key1, key1C, key2, key2C;
    CPubKey pubkey0, pubkey0C, pubkey0H;
    CPubKey pubkey1, pubkey1C;
    CPubKey pubkey2, pubkey2C;

    KeyData()
    {

        key0.Set(vchKey0, vchKey0 + 32, false);
        key0C.Set(vchKey0, vchKey0 + 32, true);
        pubkey0 = key0.GetPubKey();
        pubkey0H = key0.GetPubKey();
        pubkey0C = key0C.GetPubKey();
        *const_cast<unsigned char*>(&pubkey0H[0]) = 0x06 | (pubkey0H[64] & 1);

        key1.Set(vchKey1, vchKey1 + 32, false);
        key1C.Set(vchKey1, vchKey1 + 32, true);
        pubkey1 = key1.GetPubKey();
        pubkey1C = key1C.GetPubKey();

        key2.Set(vchKey2, vchKey2 + 32, false);
        key2C.Set(vchKey2, vchKey2 + 32, true);
        pubkey2 = key2.GetPubKey();
        pubkey2C = key2C.GetPubKey();
    }
};

enum WitnessMode {
    WITNESS_NONE,
    WITNESS_PKH,
    WITNESS_SH
};

class TestBuilder
{
private:
    //! Actually executed script
    CScript script;
    //! The P2SH redeemscript
    CScript redeemscript;
    //! The Witness embedded script
    CScript witscript;
    CScriptWitness scriptWitness;
    CTransactionRef creditTx;
    CMutableTransaction spendTx;
    bool havePush;
    std::vector<unsigned char> push;
    std::string comment;
    int flags;
    int scriptError;
    CAmount nValue;

    void DoPush()
    {
        if (havePush) {
            spendTx.vin[0].scriptSig << push;
            havePush = false;
        }
    }

    void DoPush(const std::vector<unsigned char>& data)
    {
         DoPush();
         push = data;
         havePush = true;
    }

public:
    TestBuilder(const CScript& script_, const std::string& comment_, int flags_, bool P2SH = false, WitnessMode wm = WITNESS_NONE, int witnessversion = 0, CAmount nValue_ = 0) : script(script_), havePush(false), comment(comment_), flags(flags_), scriptError(SCRIPT_ERR_OK), nValue(nValue_)
    {
        CScript scriptPubKey = script;
        if (wm == WITNESS_PKH) {
            uint160 hash;
            CHash160().Write(&script[1], script.size() - 1).Finalize(hash.begin());
            script = CScript() << OP_DUP << OP_HASH160 << ToByteVector(hash) << OP_EQUALVERIFY << OP_CHECKSIG;
            scriptPubKey = CScript() << witnessversion << ToByteVector(hash);
        } else if (wm == WITNESS_SH) {
            witscript = scriptPubKey;
            uint256 hash;
            CSHA256().Write(&witscript[0], witscript.size()).Finalize(hash.begin());
            scriptPubKey = CScript() << witnessversion << ToByteVector(hash);
        }
        if (P2SH) {
            redeemscript = scriptPubKey;
            scriptPubKey = CScript() << OP_HASH160 << ToByteVector(CScriptID(redeemscript)) << OP_EQUAL;
        }
        creditTx = MakeTransactionRef(BuildCreditingTransaction(scriptPubKey, nValue));
        spendTx = BuildSpendingTransaction(CScript(), CScriptWitness(), *creditTx);
    }

    TestBuilder& ScriptError(ScriptError_t err)
    {
        scriptError = err;
        return *this;
    }

    TestBuilder& Add(const CScript& _script)
    {
        DoPush();
        spendTx.vin[0].scriptSig += _script;
        return *this;
    }

    TestBuilder& Num(int num)
    {
        DoPush();
        spendTx.vin[0].scriptSig << num;
        return *this;
    }

    TestBuilder& Push(const std::string& hex)
    {
        DoPush(ParseHex(hex));
        return *this;
    }

    TestBuilder& Push(const CScript& _script) {
         DoPush(std::vector<unsigned char>(_script.begin(), _script.end()));
        return *this;
    }

    TestBuilder& PushSig(const CKey& key, int nHashType = SIGHASH_ALL, unsigned int lenR = 32, unsigned int lenS = 32, SigVersion sigversion = SIGVERSION_BASE, CAmount amount = 0)
    {
        uint256 hash = SignatureHash(script, spendTx, 0, nHashType, amount, sigversion);
        std::vector<unsigned char> vchSig, r, s;
        uint32_t iter = 0;
        do {
            key.Sign(hash, vchSig, iter++);
            if ((lenS == 33) != (vchSig[5 + vchSig[3]] == 33)) {
                NegateSignatureS(vchSig);
            }
            r = std::vector<unsigned char>(vchSig.begin() + 4, vchSig.begin() + 4 + vchSig[3]);
            s = std::vector<unsigned char>(vchSig.begin() + 6 + vchSig[3], vchSig.begin() + 6 + vchSig[3] + vchSig[5 + vchSig[3]]);
        } while (lenR != r.size() || lenS != s.size());
        vchSig.push_back(static_cast<unsigned char>(nHashType));
        DoPush(vchSig);
        return *this;
    }

    TestBuilder& PushWitSig(const CKey& key, CAmount amount = -1, int nHashType = SIGHASH_ALL, unsigned int lenR = 32, unsigned int lenS = 32, SigVersion sigversion = SIGVERSION_WITNESS_V0)
    {
        if (amount == -1)
            amount = nValue;
        return PushSig(key, nHashType, lenR, lenS, sigversion, amount).AsWit();
    }

    TestBuilder& Push(const CPubKey& pubkey)
    {
        DoPush(std::vector<unsigned char>(pubkey.begin(), pubkey.end()));
        return *this;
    }

    TestBuilder& PushRedeem()
    {
        DoPush(std::vector<unsigned char>(redeemscript.begin(), redeemscript.end()));
        return *this;
    }

    TestBuilder& PushWitRedeem()
    {
        DoPush(std::vector<unsigned char>(witscript.begin(), witscript.end()));
        return AsWit();
    }

    TestBuilder& EditPush(unsigned int pos, const std::string& hexin, const std::string& hexout)
    {
        assert(havePush);
        std::vector<unsigned char> datain = ParseHex(hexin);
        std::vector<unsigned char> dataout = ParseHex(hexout);
        assert(pos + datain.size() <= push.size());
        BOOST_CHECK_MESSAGE(std::vector<unsigned char>(push.begin() + pos, push.begin() + pos + datain.size()) == datain, comment);
        push.erase(push.begin() + pos, push.begin() + pos + datain.size());
        push.insert(push.begin() + pos, dataout.begin(), dataout.end());
        return *this;
    }

    TestBuilder& DamagePush(unsigned int pos)
    {
        assert(havePush);
        assert(pos < push.size());
        push[pos] ^= 1;
        return *this;
    }

    TestBuilder& Test()
    {
        TestBuilder copy = *this; // Make a copy so we can rollback the push.
        DoPush();
        DoTest(creditTx->vout[0].scriptPubKey, spendTx.vin[0].scriptSig, scriptWitness, flags, comment, scriptError, nValue);
        *this = copy;
        return *this;
    }

    TestBuilder& AsWit()
    {
        assert(havePush);
        scriptWitness.stack.push_back(push);
        havePush = false;
        return *this;
    }

    UniValue GetJSON()
    {
        DoPush();
        UniValue array(UniValue::VARR);
        if (!scriptWitness.stack.empty()) {
            UniValue wit(UniValue::VARR);
            for (unsigned i = 0; i < scriptWitness.stack.size(); i++) {
                wit.push_back(HexStr(scriptWitness.stack[i]));
            }
            wit.push_back(ValueFromAmount(nValue));
            array.push_back(wit);
        }
        array.push_back(FormatScript(spendTx.vin[0].scriptSig));
        array.push_back(FormatScript(creditTx->vout[0].scriptPubKey));
        array.push_back(FormatScriptFlags(flags));
        array.push_back(FormatScriptError((ScriptError_t)scriptError));
        array.push_back(comment);
        return array;
    }

    std::string GetComment() const
    {
        return comment;
    }
};

std::string JSONPrettyPrint(const UniValue& univalue)
{
    std::string ret = univalue.write(4);
    // Workaround for libunivalue pretty printer, which puts a space between commas and newlines
    size_t pos = 0;
    while ((pos = ret.find(" \n", pos)) != std::string::npos) {
        ret.replace(pos, 2, "\n");
        pos++;
    }
    return ret;
}
} // namespace

BOOST_AUTO_TEST_CASE(script_build)
{
    const KeyData keys;

    std::vector<TestBuilder> tests;

    tests.push_back(TestBuilder(CScript() << ToByteVector(keys.pubkey0) << OP_CHECKSIG,
                                "P2PK", 0
                               ).PushSig(keys.key0));
    tests.push_back(TestBuilder(CScript() << ToByteVector(keys.pubkey0) << OP_CHECKSIG,
                                "P2PK, bad sig", 0
                               ).PushSig(keys.key0).DamagePush(10).ScriptError(SCRIPT_ERR_EVAL_FALSE));

    tests.push_back(TestBuilder(CScript() << OP_DUP << OP_HASH160 << ToByteVector(keys.pubkey1C.GetID()) << OP_EQUALVERIFY << OP_CHECKSIG,
                                "P2PKH", 0
                               ).PushSig(keys.key1).Push(keys.pubkey1C));
    tests.push_back(TestBuilder(CScript() << OP_DUP << OP_HASH160 << ToByteVector(keys.pubkey2C.GetID()) << OP_EQUALVERIFY << OP_CHECKSIG,
                                "P2PKH, bad pubkey", 0
                               ).PushSig(keys.key2).Push(keys.pubkey2C).DamagePush(5).ScriptError(SCRIPT_ERR_EQUALVERIFY));

    tests.push_back(TestBuilder(CScript() << ToByteVector(keys.pubkey1) << OP_CHECKSIG,
                                "P2PK anyonecanpay", 0
                               ).PushSig(keys.key1, SIGHASH_ALL | SIGHASH_ANYONECANPAY));
    tests.push_back(TestBuilder(CScript() << ToByteVector(keys.pubkey1) << OP_CHECKSIG,
                                "P2PK anyonecanpay marked with normal hashtype", 0
                               ).PushSig(keys.key1, SIGHASH_ALL | SIGHASH_ANYONECANPAY).EditPush(70, "81", "01").ScriptError(SCRIPT_ERR_EVAL_FALSE));

    tests.push_back(TestBuilder(CScript() << ToByteVector(keys.pubkey0C) << OP_CHECKSIG,
                                "P2SH(P2PK)", SCRIPT_VERIFY_P2SH, true
                               ).PushSig(keys.key0).PushRedeem());
    tests.push_back(TestBuilder(CScript() << ToByteVector(keys.pubkey0C) << OP_CHECKSIG,
                                "P2SH(P2PK), bad redeemscript", SCRIPT_VERIFY_P2SH, true
                               ).PushSig(keys.key0).PushRedeem().DamagePush(10).ScriptError(SCRIPT_ERR_EVAL_FALSE));
    
    tests.push_back(TestBuilder(CScript() << OP_DUP << OP_HASH160 << ToByteVector(keys.pubkey0.GetID()) << OP_EQUALVERIFY << OP_CHECKSIG,
                                "P2SH(P2PKH)", SCRIPT_VERIFY_P2SH, true
                               ).PushSig(keys.key0).Push(keys.pubkey0).PushRedeem());
    tests.push_back(TestBuilder(CScript() << OP_DUP << OP_HASH160 << ToByteVector(keys.pubkey1.GetID()) << OP_EQUALVERIFY << OP_CHECKSIG,
                                "P2SH(P2PKH), bad sig but no VERIFY_P2SH", 0, true
                               ).PushSig(keys.key0).DamagePush(10).PushRedeem());
    tests.push_back(TestBuilder(CScript() << OP_DUP << OP_HASH160 << ToByteVector(keys.pubkey1.GetID()) << OP_EQUALVERIFY << OP_CHECKSIG,
                                "P2SH(P2PKH), bad sig", SCRIPT_VERIFY_P2SH, true
                               ).PushSig(keys.key0).DamagePush(10).PushRedeem().ScriptError(SCRIPT_ERR_EQUALVERIFY));

    tests.push_back(TestBuilder(CScript() << OP_3 << ToByteVector(keys.pubkey0C) << ToByteVector(keys.pubkey1C) << ToByteVector(keys.pubkey2C) << OP_3 << OP_CHECKMULTISIG,
                                "3-of-3", 0
                               ).Num(0).PushSig(keys.key0).PushSig(keys.key1).PushSig(keys.key2));
    tests.push_back(TestBuilder(CScript() << OP_3 << ToByteVector(keys.pubkey0C) << ToByteVector(keys.pubkey1C) << ToByteVector(keys.pubkey2C) << OP_3 << OP_CHECKMULTISIG,
                                "3-of-3, 2 sigs", 0
                               ).Num(0).PushSig(keys.key0).PushSig(keys.key1).Num(0).ScriptError(SCRIPT_ERR_EVAL_FALSE));

    tests.push_back(TestBuilder(CScript() << OP_2 << ToByteVector(keys.pubkey0C) << ToByteVector(keys.pubkey1C) << ToByteVector(keys.pubkey2C) << OP_3 << OP_CHECKMULTISIG,
                                "P2SH(2-of-3)", SCRIPT_VERIFY_P2SH, true
                               ).Num(0).PushSig(keys.key1).PushSig(keys.key2).PushRedeem());
    tests.push_back(TestBuilder(CScript() << OP_2 << ToByteVector(keys.pubkey0C) << ToByteVector(keys.pubkey1C) << ToByteVector(keys.pubkey2C) << OP_3 << OP_CHECKMULTISIG,
                                "P2SH(2-of-3), 1 sig", SCRIPT_VERIFY_P2SH, true
                               ).Num(0).PushSig(keys.key1).Num(0).PushRedeem().ScriptError(SCRIPT_ERR_EVAL_FALSE));

    tests.push_back(TestBuilder(CScript() << ToByteVector(keys.pubkey1C) << OP_CHECKSIG,
                                "P2PK with too much R padding but no DERSIG", 0
                               ).PushSig(keys.key1, SIGHASH_ALL, 31, 32).EditPush(1, "43021F", "44022000"));
    tests.push_back(TestBuilder(CScript() << ToByteVector(keys.pubkey1C) << OP_CHECKSIG,
                                "P2PK with too much R padding", SCRIPT_VERIFY_DERSIG
                               ).PushSig(keys.key1, SIGHASH_ALL, 31, 32).EditPush(1, "43021F", "44022000").ScriptError(SCRIPT_ERR_SIG_DER));
    tests.push_back(TestBuilder(CScript() << ToByteVector(keys.pubkey1C) << OP_CHECKSIG,
                                "P2PK with too much S padding but no DERSIG", 0
                               ).PushSig(keys.key1, SIGHASH_ALL).EditPush(1, "44", "45").EditPush(37, "20", "2100"));
    tests.push_back(TestBuilder(CScript() << ToByteVector(keys.pubkey1C) << OP_CHECKSIG,
                                "P2PK with too much S padding", SCRIPT_VERIFY_DERSIG
                               ).PushSig(keys.key1, SIGHASH_ALL).EditPush(1, "44", "45").EditPush(37, "20", "2100").ScriptError(SCRIPT_ERR_SIG_DER));
    tests.push_back(TestBuilder(CScript() << ToByteVector(keys.pubkey1C) << OP_CHECKSIG,
                                "P2PK with too little R padding but no DERSIG", 0
                               ).PushSig(keys.key1, SIGHASH_ALL, 33, 32).EditPush(1, "45022100", "440220"));
    tests.push_back(TestBuilder(CScript() << ToByteVector(keys.pubkey1C) << OP_CHECKSIG,
                                "P2PK with too little R padding", SCRIPT_VERIFY_DERSIG
                               ).PushSig(keys.key1, SIGHASH_ALL, 33, 32).EditPush(1, "45022100", "440220").ScriptError(SCRIPT_ERR_SIG_DER));
    tests.push_back(TestBuilder(CScript() << ToByteVector(keys.pubkey2C) << OP_CHECKSIG << OP_NOT,
                                "P2PK NOT with bad sig with too much R padding but no DERSIG", 0
                               ).PushSig(keys.key2, SIGHASH_ALL, 31, 32).EditPush(1, "43021F", "44022000").DamagePush(10));
    tests.push_back(TestBuilder(CScript() << ToByteVector(keys.pubkey2C) << OP_CHECKSIG << OP_NOT,
                                "P2PK NOT with bad sig with too much R padding", SCRIPT_VERIFY_DERSIG
                               ).PushSig(keys.key2, SIGHASH_ALL, 31, 32).EditPush(1, "43021F", "44022000").DamagePush(10).ScriptError(SCRIPT_ERR_SIG_DER));
    tests.push_back(TestBuilder(CScript() << ToByteVector(keys.pubkey2C) << OP_CHECKSIG << OP_NOT,
                                "P2PK NOT with too much R padding but no DERSIG", 0
                               ).PushSig(keys.key2, SIGHASH_ALL, 31, 32).EditPush(1, "43021F", "44022000").ScriptError(SCRIPT_ERR_EVAL_FALSE));
    tests.push_back(TestBuilder(CScript() << ToByteVector(keys.pubkey2C) << OP_CHECKSIG << OP_NOT,
                                "P2PK NOT with too much R padding", SCRIPT_VERIFY_DERSIG
                               ).PushSig(keys.key2, SIGHASH_ALL, 31, 32).EditPush(1, "43021F", "44022000").ScriptError(SCRIPT_ERR_SIG_DER));

    tests.push_back(TestBuilder(CScript() << ToByteVector(keys.pubkey1C) << OP_CHECKSIG,
                                "BIP66 example 1, without DERSIG", 0
                               ).PushSig(keys.key1, SIGHASH_ALL, 33, 32).EditPush(1, "45022100", "440220"));
    tests.push_back(TestBuilder(CScript() << ToByteVector(keys.pubkey1C) << OP_CHECKSIG,
                                "BIP66 example 1, with DERSIG", SCRIPT_VERIFY_DERSIG
                               ).PushSig(keys.key1, SIGHASH_ALL, 33, 32).EditPush(1, "45022100", "440220").ScriptError(SCRIPT_ERR_SIG_DER));
    tests.push_back(TestBuilder(CScript() << ToByteVector(keys.pubkey1C) << OP_CHECKSIG << OP_NOT,
                                "BIP66 example 2, without DERSIG", 0
                               ).PushSig(keys.key1, SIGHASH_ALL, 33, 32).EditPush(1, "45022100", "440220").ScriptError(SCRIPT_ERR_EVAL_FALSE));
    tests.push_back(TestBuilder(CScript() << ToByteVector(keys.pubkey1C) << OP_CHECKSIG << OP_NOT,
                                "BIP66 example 2, with DERSIG", SCRIPT_VERIFY_DERSIG
                               ).PushSig(keys.key1, SIGHASH_ALL, 33, 32).EditPush(1, "45022100", "440220").ScriptError(SCRIPT_ERR_SIG_DER));
    tests.push_back(TestBuilder(CScript() << ToByteVector(keys.pubkey1C) << OP_CHECKSIG,
                                "BIP66 example 3, without DERSIG", 0
                               ).Num(0).ScriptError(SCRIPT_ERR_EVAL_FALSE));
    tests.push_back(TestBuilder(CScript() << ToByteVector(keys.pubkey1C) << OP_CHECKSIG,
                                "BIP66 example 3, with DERSIG", SCRIPT_VERIFY_DERSIG
                               ).Num(0).ScriptError(SCRIPT_ERR_EVAL_FALSE));
    tests.push_back(TestBuilder(CScript() << ToByteVector(keys.pubkey1C) << OP_CHECKSIG << OP_NOT,
                                "BIP66 example 4, without DERSIG", 0
                               ).Num(0));
    tests.push_back(TestBuilder(CScript() << ToByteVector(keys.pubkey1C) << OP_CHECKSIG << OP_NOT,
                                "BIP66 example 4, with DERSIG", SCRIPT_VERIFY_DERSIG
                               ).Num(0));
    tests.push_back(TestBuilder(CScript() << ToByteVector(keys.pubkey1C) << OP_CHECKSIG,
                                "BIP66 example 5, without DERSIG", 0
                               ).Num(1).ScriptError(SCRIPT_ERR_EVAL_FALSE));
    tests.push_back(TestBuilder(CScript() << ToByteVector(keys.pubkey1C) << OP_CHECKSIG,
                                "BIP66 example 5, with DERSIG", SCRIPT_VERIFY_DERSIG
                               ).Num(1).ScriptError(SCRIPT_ERR_SIG_DER));
    tests.push_back(TestBuilder(CScript() << ToByteVector(keys.pubkey1C) << OP_CHECKSIG << OP_NOT,
                                "BIP66 example 6, without DERSIG", 0
                               ).Num(1));
    tests.push_back(TestBuilder(CScript() << ToByteVector(keys.pubkey1C) << OP_CHECKSIG << OP_NOT,
                                "BIP66 example 6, with DERSIG", SCRIPT_VERIFY_DERSIG
                               ).Num(1).ScriptError(SCRIPT_ERR_SIG_DER));
    tests.push_back(TestBuilder(CScript() << OP_2 << ToByteVector(keys.pubkey1C) << ToByteVector(keys.pubkey2C) << OP_2 << OP_CHECKMULTISIG,
                                "BIP66 example 7, without DERSIG", 0
                               ).Num(0).PushSig(keys.key1, SIGHASH_ALL, 33, 32).EditPush(1, "45022100", "440220").PushSig(keys.key2));
    tests.push_back(TestBuilder(CScript() << OP_2 << ToByteVector(keys.pubkey1C) << ToByteVector(keys.pubkey2C) << OP_2 << OP_CHECKMULTISIG,
                                "BIP66 example 7, with DERSIG", SCRIPT_VERIFY_DERSIG
                               ).Num(0).PushSig(keys.key1, SIGHASH_ALL, 33, 32).EditPush(1, "45022100", "440220").PushSig(keys.key2).ScriptError(SCRIPT_ERR_SIG_DER));
    tests.push_back(TestBuilder(CScript() << OP_2 << ToByteVector(keys.pubkey1C) << ToByteVector(keys.pubkey2C) << OP_2 << OP_CHECKMULTISIG << OP_NOT,
                                "BIP66 example 8, without DERSIG", 0
                               ).Num(0).PushSig(keys.key1, SIGHASH_ALL, 33, 32).EditPush(1, "45022100", "440220").PushSig(keys.key2).ScriptError(SCRIPT_ERR_EVAL_FALSE));
    tests.push_back(TestBuilder(CScript() << OP_2 << ToByteVector(keys.pubkey1C) << ToByteVector(keys.pubkey2C) << OP_2 << OP_CHECKMULTISIG << OP_NOT,
                                "BIP66 example 8, with DERSIG", SCRIPT_VERIFY_DERSIG
                               ).Num(0).PushSig(keys.key1, SIGHASH_ALL, 33, 32).EditPush(1, "45022100", "440220").PushSig(keys.key2).ScriptError(SCRIPT_ERR_SIG_DER));
    tests.push_back(TestBuilder(CScript() << OP_2 << ToByteVector(keys.pubkey1C) << ToByteVector(keys.pubkey2C) << OP_2 << OP_CHECKMULTISIG,
                                "BIP66 example 9, without DERSIG", 0
                               ).Num(0).Num(0).PushSig(keys.key2, SIGHASH_ALL, 33, 32).EditPush(1, "45022100", "440220").ScriptError(SCRIPT_ERR_EVAL_FALSE));
    tests.push_back(TestBuilder(CScript() << OP_2 << ToByteVector(keys.pubkey1C) << ToByteVector(keys.pubkey2C) << OP_2 << OP_CHECKMULTISIG,
                                "BIP66 example 9, with DERSIG", SCRIPT_VERIFY_DERSIG
                               ).Num(0).Num(0).PushSig(keys.key2, SIGHASH_ALL, 33, 32).EditPush(1, "45022100", "440220").ScriptError(SCRIPT_ERR_SIG_DER));
    tests.push_back(TestBuilder(CScript() << OP_2 << ToByteVector(keys.pubkey1C) << ToByteVector(keys.pubkey2C) << OP_2 << OP_CHECKMULTISIG << OP_NOT,
                                "BIP66 example 10, without DERSIG", 0
                               ).Num(0).Num(0).PushSig(keys.key2, SIGHASH_ALL, 33, 32).EditPush(1, "45022100", "440220"));
    tests.push_back(TestBuilder(CScript() << OP_2 << ToByteVector(keys.pubkey1C) << ToByteVector(keys.pubkey2C) << OP_2 << OP_CHECKMULTISIG << OP_NOT,
                                "BIP66 example 10, with DERSIG", SCRIPT_VERIFY_DERSIG
                               ).Num(0).Num(0).PushSig(keys.key2, SIGHASH_ALL, 33, 32).EditPush(1, "45022100", "440220").ScriptError(SCRIPT_ERR_SIG_DER));
    tests.push_back(TestBuilder(CScript() << OP_2 << ToByteVector(keys.pubkey1C) << ToByteVector(keys.pubkey2C) << OP_2 << OP_CHECKMULTISIG,
                                "BIP66 example 11, without DERSIG", 0
                               ).Num(0).PushSig(keys.key1, SIGHASH_ALL, 33, 32).EditPush(1, "45022100", "440220").Num(0).ScriptError(SCRIPT_ERR_EVAL_FALSE));
    tests.push_back(TestBuilder(CScript() << OP_2 << ToByteVector(keys.pubkey1C) << ToByteVector(keys.pubkey2C) << OP_2 << OP_CHECKMULTISIG,
                                "BIP66 example 11, with DERSIG", SCRIPT_VERIFY_DERSIG
                               ).Num(0).PushSig(keys.key1, SIGHASH_ALL, 33, 32).EditPush(1, "45022100", "440220").Num(0).ScriptError(SCRIPT_ERR_EVAL_FALSE));
    tests.push_back(TestBuilder(CScript() << OP_2 << ToByteVector(keys.pubkey1C) << ToByteVector(keys.pubkey2C) << OP_2 << OP_CHECKMULTISIG << OP_NOT,
                                "BIP66 example 12, without DERSIG", 0
                               ).Num(0).PushSig(keys.key1, SIGHASH_ALL, 33, 32).EditPush(1, "45022100", "440220").Num(0));
    tests.push_back(TestBuilder(CScript() << OP_2 << ToByteVector(keys.pubkey1C) << ToByteVector(keys.pubkey2C) << OP_2 << OP_CHECKMULTISIG << OP_NOT,
                                "BIP66 example 12, with DERSIG", SCRIPT_VERIFY_DERSIG
                               ).Num(0).PushSig(keys.key1, SIGHASH_ALL, 33, 32).EditPush(1, "45022100", "440220").Num(0));
    tests.push_back(TestBuilder(CScript() << ToByteVector(keys.pubkey2C) << OP_CHECKSIG,
                                "P2PK with multi-byte hashtype, without DERSIG", 0
                               ).PushSig(keys.key2, SIGHASH_ALL).EditPush(70, "01", "0101"));
    tests.push_back(TestBuilder(CScript() << ToByteVector(keys.pubkey2C) << OP_CHECKSIG,
                                "P2PK with multi-byte hashtype, with DERSIG", SCRIPT_VERIFY_DERSIG
                               ).PushSig(keys.key2, SIGHASH_ALL).EditPush(70, "01", "0101").ScriptError(SCRIPT_ERR_SIG_DER));

    tests.push_back(TestBuilder(CScript() << ToByteVector(keys.pubkey2C) << OP_CHECKSIG,
                                "P2PK with high S but no LOW_S", 0
                               ).PushSig(keys.key2, SIGHASH_ALL, 32, 33));
    tests.push_back(TestBuilder(CScript() << ToByteVector(keys.pubkey2C) << OP_CHECKSIG,
                                "P2PK with high S", SCRIPT_VERIFY_LOW_S
                               ).PushSig(keys.key2, SIGHASH_ALL, 32, 33).ScriptError(SCRIPT_ERR_SIG_HIGH_S));

    tests.push_back(TestBuilder(CScript() << ToByteVector(keys.pubkey0H) << OP_CHECKSIG,
                                "P2PK with hybrid pubkey but no STRICTENC", 0
                               ).PushSig(keys.key0, SIGHASH_ALL));
    tests.push_back(TestBuilder(CScript() << ToByteVector(keys.pubkey0H) << OP_CHECKSIG,
                                "P2PK with hybrid pubkey", SCRIPT_VERIFY_STRICTENC
                               ).PushSig(keys.key0, SIGHASH_ALL).ScriptError(SCRIPT_ERR_PUBKEYTYPE));
    tests.push_back(TestBuilder(CScript() << ToByteVector(keys.pubkey0H) << OP_CHECKSIG << OP_NOT,
                                "P2PK NOT with hybrid pubkey but no STRICTENC", 0
                               ).PushSig(keys.key0, SIGHASH_ALL).ScriptError(SCRIPT_ERR_EVAL_FALSE));
    tests.push_back(TestBuilder(CScript() << ToByteVector(keys.pubkey0H) << OP_CHECKSIG << OP_NOT,
                                "P2PK NOT with hybrid pubkey", SCRIPT_VERIFY_STRICTENC
                               ).PushSig(keys.key0, SIGHASH_ALL).ScriptError(SCRIPT_ERR_PUBKEYTYPE));
    tests.push_back(TestBuilder(CScript() << ToByteVector(keys.pubkey0H) << OP_CHECKSIG << OP_NOT,
                                "P2PK NOT with invalid hybrid pubkey but no STRICTENC", 0
                               ).PushSig(keys.key0, SIGHASH_ALL).DamagePush(10));
    tests.push_back(TestBuilder(CScript() << ToByteVector(keys.pubkey0H) << OP_CHECKSIG << OP_NOT,
                                "P2PK NOT with invalid hybrid pubkey", SCRIPT_VERIFY_STRICTENC
                               ).PushSig(keys.key0, SIGHASH_ALL).DamagePush(10).ScriptError(SCRIPT_ERR_PUBKEYTYPE));
    tests.push_back(TestBuilder(CScript() << OP_1 << ToByteVector(keys.pubkey0H) << ToByteVector(keys.pubkey1C) << OP_2 << OP_CHECKMULTISIG,
                                "1-of-2 with the second 1 hybrid pubkey and no STRICTENC", 0
                               ).Num(0).PushSig(keys.key1, SIGHASH_ALL));
    tests.push_back(TestBuilder(CScript() << OP_1 << ToByteVector(keys.pubkey0H) << ToByteVector(keys.pubkey1C) << OP_2 << OP_CHECKMULTISIG,
                                "1-of-2 with the second 1 hybrid pubkey", SCRIPT_VERIFY_STRICTENC
                               ).Num(0).PushSig(keys.key1, SIGHASH_ALL));
    tests.push_back(TestBuilder(CScript() << OP_1 << ToByteVector(keys.pubkey1C) << ToByteVector(keys.pubkey0H) << OP_2 << OP_CHECKMULTISIG,
                                "1-of-2 with the first 1 hybrid pubkey", SCRIPT_VERIFY_STRICTENC
                               ).Num(0).PushSig(keys.key1, SIGHASH_ALL).ScriptError(SCRIPT_ERR_PUBKEYTYPE));

    tests.push_back(TestBuilder(CScript() << ToByteVector(keys.pubkey1) << OP_CHECKSIG,
                                "P2PK with undefined hashtype but no STRICTENC", 0
                               ).PushSig(keys.key1, 5));
    tests.push_back(TestBuilder(CScript() << ToByteVector(keys.pubkey1) << OP_CHECKSIG,
                                "P2PK with undefined hashtype", SCRIPT_VERIFY_STRICTENC
                               ).PushSig(keys.key1, 5).ScriptError(SCRIPT_ERR_SIG_HASHTYPE));
    tests.push_back(TestBuilder(CScript() << ToByteVector(keys.pubkey1) << OP_CHECKSIG << OP_NOT,
                                "P2PK NOT with invalid sig and undefined hashtype but no STRICTENC", 0
                               ).PushSig(keys.key1, 5).DamagePush(10));
    tests.push_back(TestBuilder(CScript() << ToByteVector(keys.pubkey1) << OP_CHECKSIG << OP_NOT,
                                "P2PK NOT with invalid sig and undefined hashtype", SCRIPT_VERIFY_STRICTENC
                               ).PushSig(keys.key1, 5).DamagePush(10).ScriptError(SCRIPT_ERR_SIG_HASHTYPE));

    tests.push_back(TestBuilder(CScript() << OP_3 << ToByteVector(keys.pubkey0C) << ToByteVector(keys.pubkey1C) << ToByteVector(keys.pubkey2C) << OP_3 << OP_CHECKMULTISIG,
                                "3-of-3 with nonzero dummy but no NULLDUMMY", 0
                               ).Num(1).PushSig(keys.key0).PushSig(keys.key1).PushSig(keys.key2));
    tests.push_back(TestBuilder(CScript() << OP_3 << ToByteVector(keys.pubkey0C) << ToByteVector(keys.pubkey1C) << ToByteVector(keys.pubkey2C) << OP_3 << OP_CHECKMULTISIG,
                                "3-of-3 with nonzero dummy", SCRIPT_VERIFY_NULLDUMMY
                               ).Num(1).PushSig(keys.key0).PushSig(keys.key1).PushSig(keys.key2).ScriptError(SCRIPT_ERR_SIG_NULLDUMMY));
    tests.push_back(TestBuilder(CScript() << OP_3 << ToByteVector(keys.pubkey0C) << ToByteVector(keys.pubkey1C) << ToByteVector(keys.pubkey2C) << OP_3 << OP_CHECKMULTISIG << OP_NOT,
                                "3-of-3 NOT with invalid sig and nonzero dummy but no NULLDUMMY", 0
                               ).Num(1).PushSig(keys.key0).PushSig(keys.key1).PushSig(keys.key2).DamagePush(10));
    tests.push_back(TestBuilder(CScript() << OP_3 << ToByteVector(keys.pubkey0C) << ToByteVector(keys.pubkey1C) << ToByteVector(keys.pubkey2C) << OP_3 << OP_CHECKMULTISIG << OP_NOT,
                                "3-of-3 NOT with invalid sig with nonzero dummy", SCRIPT_VERIFY_NULLDUMMY
                               ).Num(1).PushSig(keys.key0).PushSig(keys.key1).PushSig(keys.key2).DamagePush(10).ScriptError(SCRIPT_ERR_SIG_NULLDUMMY));

    tests.push_back(TestBuilder(CScript() << OP_2 << ToByteVector(keys.pubkey1C) << ToByteVector(keys.pubkey1C) << OP_2 << OP_CHECKMULTISIG,
                                "2-of-2 with two identical keys and sigs pushed using OP_DUP but no SIGPUSHONLY", 0
                               ).Num(0).PushSig(keys.key1).Add(CScript() << OP_DUP));
    tests.push_back(TestBuilder(CScript() << OP_2 << ToByteVector(keys.pubkey1C) << ToByteVector(keys.pubkey1C) << OP_2 << OP_CHECKMULTISIG,
                                "2-of-2 with two identical keys and sigs pushed using OP_DUP", SCRIPT_VERIFY_SIGPUSHONLY
                               ).Num(0).PushSig(keys.key1).Add(CScript() << OP_DUP).ScriptError(SCRIPT_ERR_SIG_PUSHONLY));
    tests.push_back(TestBuilder(CScript() << ToByteVector(keys.pubkey2C) << OP_CHECKSIG,
                                "P2SH(P2PK) with non-push scriptSig but no P2SH or SIGPUSHONLY", 0, true
                               ).PushSig(keys.key2).Add(CScript() << OP_NOP8).PushRedeem());
    tests.push_back(TestBuilder(CScript() << ToByteVector(keys.pubkey2C) << OP_CHECKSIG,
                                "P2PK with non-push scriptSig but with P2SH validation", 0
                               ).PushSig(keys.key2).Add(CScript() << OP_NOP8));
    tests.push_back(TestBuilder(CScript() << ToByteVector(keys.pubkey2C) << OP_CHECKSIG,
                                "P2SH(P2PK) with non-push scriptSig but no SIGPUSHONLY", SCRIPT_VERIFY_P2SH, true
                               ).PushSig(keys.key2).Add(CScript() << OP_NOP8).PushRedeem().ScriptError(SCRIPT_ERR_SIG_PUSHONLY));
    tests.push_back(TestBuilder(CScript() << ToByteVector(keys.pubkey2C) << OP_CHECKSIG,
                                "P2SH(P2PK) with non-push scriptSig but not P2SH", SCRIPT_VERIFY_SIGPUSHONLY, true
                               ).PushSig(keys.key2).Add(CScript() << OP_NOP8).PushRedeem().ScriptError(SCRIPT_ERR_SIG_PUSHONLY));
    tests.push_back(TestBuilder(CScript() << OP_2 << ToByteVector(keys.pubkey1C) << ToByteVector(keys.pubkey1C) << OP_2 << OP_CHECKMULTISIG,
                                "2-of-2 with two identical keys and sigs pushed", SCRIPT_VERIFY_SIGPUSHONLY
                               ).Num(0).PushSig(keys.key1).PushSig(keys.key1));
    tests.push_back(TestBuilder(CScript() << ToByteVector(keys.pubkey0) << OP_CHECKSIG,
                                "P2PK with unnecessary input but no CLEANSTACK", SCRIPT_VERIFY_P2SH
                               ).Num(11).PushSig(keys.key0));
    tests.push_back(TestBuilder(CScript() << ToByteVector(keys.pubkey0) << OP_CHECKSIG,
                                "P2PK with unnecessary input", SCRIPT_VERIFY_CLEANSTACK | SCRIPT_VERIFY_P2SH
                               ).Num(11).PushSig(keys.key0).ScriptError(SCRIPT_ERR_CLEANSTACK));
    tests.push_back(TestBuilder(CScript() << ToByteVector(keys.pubkey0) << OP_CHECKSIG,
                                "P2SH with unnecessary input but no CLEANSTACK", SCRIPT_VERIFY_P2SH, true
                               ).Num(11).PushSig(keys.key0).PushRedeem());
    tests.push_back(TestBuilder(CScript() << ToByteVector(keys.pubkey0) << OP_CHECKSIG,
                                "P2SH with unnecessary input", SCRIPT_VERIFY_CLEANSTACK | SCRIPT_VERIFY_P2SH, true
                               ).Num(11).PushSig(keys.key0).PushRedeem().ScriptError(SCRIPT_ERR_CLEANSTACK));
    tests.push_back(TestBuilder(CScript() << ToByteVector(keys.pubkey0) << OP_CHECKSIG,
                                "P2SH with CLEANSTACK", SCRIPT_VERIFY_CLEANSTACK | SCRIPT_VERIFY_P2SH, true
                               ).PushSig(keys.key0).PushRedeem());

    tests.push_back(TestBuilder(CScript() << ToByteVector(keys.pubkey0) << OP_CHECKSIG,
                                "Basic P2WSH", SCRIPT_VERIFY_WITNESS | SCRIPT_VERIFY_P2SH, false, WITNESS_SH,
                                0, 1).PushWitSig(keys.key0).PushWitRedeem());
    tests.push_back(TestBuilder(CScript() << ToByteVector(keys.pubkey0),
                                "Basic P2WPKH", SCRIPT_VERIFY_WITNESS | SCRIPT_VERIFY_P2SH, false, WITNESS_PKH,
                                0, 1).PushWitSig(keys.key0).Push(keys.pubkey0).AsWit());
    tests.push_back(TestBuilder(CScript() << ToByteVector(keys.pubkey0) << OP_CHECKSIG,
                                "Basic P2SH(P2WSH)", SCRIPT_VERIFY_WITNESS | SCRIPT_VERIFY_P2SH, true, WITNESS_SH,
                                0, 1).PushWitSig(keys.key0).PushWitRedeem().PushRedeem());
    tests.push_back(TestBuilder(CScript() << ToByteVector(keys.pubkey0),
                                "Basic P2SH(P2WPKH)", SCRIPT_VERIFY_WITNESS | SCRIPT_VERIFY_P2SH, true, WITNESS_PKH,
                                0, 1).PushWitSig(keys.key0).Push(keys.pubkey0).AsWit().PushRedeem());
    tests.push_back(TestBuilder(CScript() << ToByteVector(keys.pubkey1) << OP_CHECKSIG,
                                "Basic P2WSH with the wrong key", SCRIPT_VERIFY_WITNESS | SCRIPT_VERIFY_P2SH, false, WITNESS_SH
                               ).PushWitSig(keys.key0).PushWitRedeem().ScriptError(SCRIPT_ERR_EVAL_FALSE));
    tests.push_back(TestBuilder(CScript() << ToByteVector(keys.pubkey1),
                                "Basic P2WPKH with the wrong key", SCRIPT_VERIFY_WITNESS | SCRIPT_VERIFY_P2SH, false, WITNESS_PKH
                               ).PushWitSig(keys.key0).Push(keys.pubkey1).AsWit().ScriptError(SCRIPT_ERR_EVAL_FALSE));
    tests.push_back(TestBuilder(CScript() << ToByteVector(keys.pubkey1) << OP_CHECKSIG,
                                "Basic P2SH(P2WSH) with the wrong key", SCRIPT_VERIFY_WITNESS | SCRIPT_VERIFY_P2SH, true, WITNESS_SH
                               ).PushWitSig(keys.key0).PushWitRedeem().PushRedeem().ScriptError(SCRIPT_ERR_EVAL_FALSE));
    tests.push_back(TestBuilder(CScript() << ToByteVector(keys.pubkey1),
                                "Basic P2SH(P2WPKH) with the wrong key", SCRIPT_VERIFY_WITNESS | SCRIPT_VERIFY_P2SH, true, WITNESS_PKH
                               ).PushWitSig(keys.key0).Push(keys.pubkey1).AsWit().PushRedeem().ScriptError(SCRIPT_ERR_EVAL_FALSE));
    tests.push_back(TestBuilder(CScript() << ToByteVector(keys.pubkey1) << OP_CHECKSIG,
                                "Basic P2WSH with the wrong key but no WITNESS", SCRIPT_VERIFY_P2SH, false, WITNESS_SH
                               ).PushWitSig(keys.key0).PushWitRedeem());
    tests.push_back(TestBuilder(CScript() << ToByteVector(keys.pubkey1),
                                "Basic P2WPKH with the wrong key but no WITNESS", SCRIPT_VERIFY_P2SH, false, WITNESS_PKH
                               ).PushWitSig(keys.key0).Push(keys.pubkey1).AsWit());
    tests.push_back(TestBuilder(CScript() << ToByteVector(keys.pubkey1) << OP_CHECKSIG,
                                "Basic P2SH(P2WSH) with the wrong key but no WITNESS", SCRIPT_VERIFY_P2SH, true, WITNESS_SH
                               ).PushWitSig(keys.key0).PushWitRedeem().PushRedeem());
    tests.push_back(TestBuilder(CScript() << ToByteVector(keys.pubkey1),
                                "Basic P2SH(P2WPKH) with the wrong key but no WITNESS", SCRIPT_VERIFY_P2SH, true, WITNESS_PKH
                               ).PushWitSig(keys.key0).Push(keys.pubkey1).AsWit().PushRedeem());
    tests.push_back(TestBuilder(CScript() << ToByteVector(keys.pubkey0) << OP_CHECKSIG,
                                "Basic P2WSH with wrong value", SCRIPT_VERIFY_WITNESS | SCRIPT_VERIFY_P2SH, false, WITNESS_SH,
                                0, 0).PushWitSig(keys.key0, 1).PushWitRedeem().ScriptError(SCRIPT_ERR_EVAL_FALSE));
    tests.push_back(TestBuilder(CScript() << ToByteVector(keys.pubkey0),
                                "Basic P2WPKH with wrong value", SCRIPT_VERIFY_WITNESS | SCRIPT_VERIFY_P2SH, false, WITNESS_PKH,
                                0, 0).PushWitSig(keys.key0, 1).Push(keys.pubkey0).AsWit().ScriptError(SCRIPT_ERR_EVAL_FALSE));
    tests.push_back(TestBuilder(CScript() << ToByteVector(keys.pubkey0) << OP_CHECKSIG,
                                "Basic P2SH(P2WSH) with wrong value", SCRIPT_VERIFY_WITNESS | SCRIPT_VERIFY_P2SH, true, WITNESS_SH,
                                0, 0).PushWitSig(keys.key0, 1).PushWitRedeem().PushRedeem().ScriptError(SCRIPT_ERR_EVAL_FALSE));
    tests.push_back(TestBuilder(CScript() << ToByteVector(keys.pubkey0),
                                "Basic P2SH(P2WPKH) with wrong value", SCRIPT_VERIFY_WITNESS | SCRIPT_VERIFY_P2SH, true, WITNESS_PKH,
                                0, 0).PushWitSig(keys.key0, 1).Push(keys.pubkey0).AsWit().PushRedeem().ScriptError(SCRIPT_ERR_EVAL_FALSE));

    tests.push_back(TestBuilder(CScript() << ToByteVector(keys.pubkey0),
                                "P2WPKH with future witness version", SCRIPT_VERIFY_WITNESS | SCRIPT_VERIFY_P2SH |
                                SCRIPT_VERIFY_DISCOURAGE_UPGRADABLE_WITNESS_PROGRAM, false, WITNESS_PKH, 1
                               ).PushWitSig(keys.key0).Push(keys.pubkey0).AsWit().ScriptError(SCRIPT_ERR_DISCOURAGE_UPGRADABLE_WITNESS_PROGRAM));
    {
        CScript witscript = CScript() << ToByteVector(keys.pubkey0);
        uint256 hash;
        CSHA256().Write(&witscript[0], witscript.size()).Finalize(hash.begin());
        std::vector<unsigned char> hashBytes = ToByteVector(hash);
        hashBytes.pop_back();
        tests.push_back(TestBuilder(CScript() << OP_0 << hashBytes,
                                    "P2WPKH with wrong witness program length", SCRIPT_VERIFY_WITNESS | SCRIPT_VERIFY_P2SH, false
                                   ).PushWitSig(keys.key0).Push(keys.pubkey0).AsWit().ScriptError(SCRIPT_ERR_WITNESS_PROGRAM_WRONG_LENGTH));
    }
    tests.push_back(TestBuilder(CScript() << ToByteVector(keys.pubkey0) << OP_CHECKSIG,
                                "P2WSH with empty witness", SCRIPT_VERIFY_WITNESS | SCRIPT_VERIFY_P2SH, false, WITNESS_SH
                               ).ScriptError(SCRIPT_ERR_WITNESS_PROGRAM_WITNESS_EMPTY));
    {
        CScript witscript = CScript() << ToByteVector(keys.pubkey0) << OP_CHECKSIG;
        tests.push_back(TestBuilder(witscript,
                                    "P2WSH with witness program mismatch", SCRIPT_VERIFY_WITNESS | SCRIPT_VERIFY_P2SH, false, WITNESS_SH
                                   ).PushWitSig(keys.key0).Push(witscript).DamagePush(0).AsWit().ScriptError(SCRIPT_ERR_WITNESS_PROGRAM_MISMATCH));
    }
    tests.push_back(TestBuilder(CScript() << ToByteVector(keys.pubkey0),
                                "P2WPKH with witness program mismatch", SCRIPT_VERIFY_WITNESS | SCRIPT_VERIFY_P2SH, false, WITNESS_PKH
                               ).PushWitSig(keys.key0).Push(keys.pubkey0).AsWit().Push("0").AsWit().ScriptError(SCRIPT_ERR_WITNESS_PROGRAM_MISMATCH));
    tests.push_back(TestBuilder(CScript() << ToByteVector(keys.pubkey0),
                                "P2WPKH with non-empty scriptSig", SCRIPT_VERIFY_WITNESS | SCRIPT_VERIFY_P2SH, false, WITNESS_PKH
                               ).PushWitSig(keys.key0).Push(keys.pubkey0).AsWit().Num(11).ScriptError(SCRIPT_ERR_WITNESS_MALLEATED));
    tests.push_back(TestBuilder(CScript() << ToByteVector(keys.pubkey1),
                                "P2SH(P2WPKH) with superfluous push in scriptSig", SCRIPT_VERIFY_WITNESS | SCRIPT_VERIFY_P2SH, true, WITNESS_PKH
                               ).PushWitSig(keys.key0).Push(keys.pubkey1).AsWit().Num(11).PushRedeem().ScriptError(SCRIPT_ERR_WITNESS_MALLEATED_P2SH));
    tests.push_back(TestBuilder(CScript() << ToByteVector(keys.pubkey0) << OP_CHECKSIG,
                                "P2PK with witness", SCRIPT_VERIFY_WITNESS | SCRIPT_VERIFY_P2SH
                               ).PushSig(keys.key0).Push("0").AsWit().ScriptError(SCRIPT_ERR_WITNESS_UNEXPECTED));

    // Compressed keys should pass SCRIPT_VERIFY_WITNESS_PUBKEYTYPE
    tests.push_back(TestBuilder(CScript() << ToByteVector(keys.pubkey0C) << OP_CHECKSIG,
                                "Basic P2WSH with compressed key", SCRIPT_VERIFY_WITNESS | SCRIPT_VERIFY_P2SH | SCRIPT_VERIFY_WITNESS_PUBKEYTYPE, false, WITNESS_SH,
                                0, 1).PushWitSig(keys.key0C).PushWitRedeem());
    tests.push_back(TestBuilder(CScript() << ToByteVector(keys.pubkey0C),
                                "Basic P2WPKH with compressed key", SCRIPT_VERIFY_WITNESS | SCRIPT_VERIFY_P2SH | SCRIPT_VERIFY_WITNESS_PUBKEYTYPE, false, WITNESS_PKH,
                                0, 1).PushWitSig(keys.key0C).Push(keys.pubkey0C).AsWit());
    tests.push_back(TestBuilder(CScript() << ToByteVector(keys.pubkey0C) << OP_CHECKSIG,
                                "Basic P2SH(P2WSH) with compressed key", SCRIPT_VERIFY_WITNESS | SCRIPT_VERIFY_P2SH | SCRIPT_VERIFY_WITNESS_PUBKEYTYPE, true, WITNESS_SH,
                                0, 1).PushWitSig(keys.key0C).PushWitRedeem().PushRedeem());
    tests.push_back(TestBuilder(CScript() << ToByteVector(keys.pubkey0C),
                                "Basic P2SH(P2WPKH) with compressed key", SCRIPT_VERIFY_WITNESS | SCRIPT_VERIFY_P2SH | SCRIPT_VERIFY_WITNESS_PUBKEYTYPE, true, WITNESS_PKH,
                                0, 1).PushWitSig(keys.key0C).Push(keys.pubkey0C).AsWit().PushRedeem());

    // Testing uncompressed key in witness with SCRIPT_VERIFY_WITNESS_PUBKEYTYPE
    tests.push_back(TestBuilder(CScript() << ToByteVector(keys.pubkey0) << OP_CHECKSIG,
                                "Basic P2WSH", SCRIPT_VERIFY_WITNESS | SCRIPT_VERIFY_P2SH | SCRIPT_VERIFY_WITNESS_PUBKEYTYPE, false, WITNESS_SH,
                                0, 1).PushWitSig(keys.key0).PushWitRedeem().ScriptError(SCRIPT_ERR_WITNESS_PUBKEYTYPE));
    tests.push_back(TestBuilder(CScript() << ToByteVector(keys.pubkey0),
                                "Basic P2WPKH", SCRIPT_VERIFY_WITNESS | SCRIPT_VERIFY_P2SH | SCRIPT_VERIFY_WITNESS_PUBKEYTYPE, false, WITNESS_PKH,
                                0, 1).PushWitSig(keys.key0).Push(keys.pubkey0).AsWit().ScriptError(SCRIPT_ERR_WITNESS_PUBKEYTYPE));
    tests.push_back(TestBuilder(CScript() << ToByteVector(keys.pubkey0) << OP_CHECKSIG,
                                "Basic P2SH(P2WSH)", SCRIPT_VERIFY_WITNESS | SCRIPT_VERIFY_P2SH | SCRIPT_VERIFY_WITNESS_PUBKEYTYPE, true, WITNESS_SH,
                                0, 1).PushWitSig(keys.key0).PushWitRedeem().PushRedeem().ScriptError(SCRIPT_ERR_WITNESS_PUBKEYTYPE));
    tests.push_back(TestBuilder(CScript() << ToByteVector(keys.pubkey0),
                                "Basic P2SH(P2WPKH)", SCRIPT_VERIFY_WITNESS | SCRIPT_VERIFY_P2SH | SCRIPT_VERIFY_WITNESS_PUBKEYTYPE, true, WITNESS_PKH,
                                0, 1).PushWitSig(keys.key0).Push(keys.pubkey0).AsWit().PushRedeem().ScriptError(SCRIPT_ERR_WITNESS_PUBKEYTYPE));

    // P2WSH 1-of-2 multisig with compressed keys
    tests.push_back(TestBuilder(CScript() << OP_1 << ToByteVector(keys.pubkey1C) << ToByteVector(keys.pubkey0C) << OP_2 << OP_CHECKMULTISIG,
                                "P2WSH CHECKMULTISIG with compressed keys", SCRIPT_VERIFY_WITNESS | SCRIPT_VERIFY_P2SH | SCRIPT_VERIFY_WITNESS_PUBKEYTYPE, false, WITNESS_SH,
                                0, 1).Push(CScript()).AsWit().PushWitSig(keys.key0C).PushWitRedeem());
    tests.push_back(TestBuilder(CScript() << OP_1 << ToByteVector(keys.pubkey1C) << ToByteVector(keys.pubkey0C) << OP_2 << OP_CHECKMULTISIG,
                                "P2SH(P2WSH) CHECKMULTISIG with compressed keys", SCRIPT_VERIFY_WITNESS | SCRIPT_VERIFY_P2SH | SCRIPT_VERIFY_WITNESS_PUBKEYTYPE, true, WITNESS_SH,
                                0, 1).Push(CScript()).AsWit().PushWitSig(keys.key0C).PushWitRedeem().PushRedeem());
    tests.push_back(TestBuilder(CScript() << OP_1 << ToByteVector(keys.pubkey1C) << ToByteVector(keys.pubkey0C) << OP_2 << OP_CHECKMULTISIG,
                                "P2WSH CHECKMULTISIG with compressed keys", SCRIPT_VERIFY_WITNESS | SCRIPT_VERIFY_P2SH | SCRIPT_VERIFY_WITNESS_PUBKEYTYPE, false, WITNESS_SH,
                                0, 1).Push(CScript()).AsWit().PushWitSig(keys.key1C).PushWitRedeem());
    tests.push_back(TestBuilder(CScript() << OP_1 << ToByteVector(keys.pubkey1C) << ToByteVector(keys.pubkey0C) << OP_2 << OP_CHECKMULTISIG,
                                "P2SH(P2WSH) CHECKMULTISIG with compressed keys", SCRIPT_VERIFY_WITNESS | SCRIPT_VERIFY_P2SH | SCRIPT_VERIFY_WITNESS_PUBKEYTYPE, true, WITNESS_SH,
                                0, 1).Push(CScript()).AsWit().PushWitSig(keys.key1C).PushWitRedeem().PushRedeem());

    // P2WSH 1-of-2 multisig with first key uncompressed
    tests.push_back(TestBuilder(CScript() << OP_1 << ToByteVector(keys.pubkey1C) << ToByteVector(keys.pubkey0) << OP_2 << OP_CHECKMULTISIG,
                                "P2WSH CHECKMULTISIG with first key uncompressed and signing with the first key", SCRIPT_VERIFY_WITNESS | SCRIPT_VERIFY_P2SH, false, WITNESS_SH,
                                0, 1).Push(CScript()).AsWit().PushWitSig(keys.key0).PushWitRedeem());
    tests.push_back(TestBuilder(CScript() << OP_1 << ToByteVector(keys.pubkey1C) << ToByteVector(keys.pubkey0) << OP_2 << OP_CHECKMULTISIG,
                                "P2SH(P2WSH) CHECKMULTISIG first key uncompressed and signing with the first key", SCRIPT_VERIFY_WITNESS | SCRIPT_VERIFY_P2SH, true, WITNESS_SH,
                                0, 1).Push(CScript()).AsWit().PushWitSig(keys.key0).PushWitRedeem().PushRedeem());
    tests.push_back(TestBuilder(CScript() << OP_1 << ToByteVector(keys.pubkey1C) << ToByteVector(keys.pubkey0) << OP_2 << OP_CHECKMULTISIG,
                                "P2WSH CHECKMULTISIG with first key uncompressed and signing with the first key", SCRIPT_VERIFY_WITNESS | SCRIPT_VERIFY_P2SH | SCRIPT_VERIFY_WITNESS_PUBKEYTYPE, false, WITNESS_SH,
                                0, 1).Push(CScript()).AsWit().PushWitSig(keys.key0).PushWitRedeem().ScriptError(SCRIPT_ERR_WITNESS_PUBKEYTYPE));
    tests.push_back(TestBuilder(CScript() << OP_1 << ToByteVector(keys.pubkey1C) << ToByteVector(keys.pubkey0) << OP_2 << OP_CHECKMULTISIG,
                                "P2SH(P2WSH) CHECKMULTISIG with first key uncompressed and signing with the first key", SCRIPT_VERIFY_WITNESS | SCRIPT_VERIFY_P2SH | SCRIPT_VERIFY_WITNESS_PUBKEYTYPE, true, WITNESS_SH,
                                0, 1).Push(CScript()).AsWit().PushWitSig(keys.key0).PushWitRedeem().PushRedeem().ScriptError(SCRIPT_ERR_WITNESS_PUBKEYTYPE));
    tests.push_back(TestBuilder(CScript() << OP_1 << ToByteVector(keys.pubkey1C) << ToByteVector(keys.pubkey0) << OP_2 << OP_CHECKMULTISIG,
                                "P2WSH CHECKMULTISIG with first key uncompressed and signing with the second key", SCRIPT_VERIFY_WITNESS | SCRIPT_VERIFY_P2SH, false, WITNESS_SH,
                                0, 1).Push(CScript()).AsWit().PushWitSig(keys.key1C).PushWitRedeem());
    tests.push_back(TestBuilder(CScript() << OP_1 << ToByteVector(keys.pubkey1C) << ToByteVector(keys.pubkey0) << OP_2 << OP_CHECKMULTISIG,
                                "P2SH(P2WSH) CHECKMULTISIG with first key uncompressed and signing with the second key", SCRIPT_VERIFY_WITNESS | SCRIPT_VERIFY_P2SH, true, WITNESS_SH,
                                0, 1).Push(CScript()).AsWit().PushWitSig(keys.key1C).PushWitRedeem().PushRedeem());
    tests.push_back(TestBuilder(CScript() << OP_1 << ToByteVector(keys.pubkey1C) << ToByteVector(keys.pubkey0) << OP_2 << OP_CHECKMULTISIG,
                                "P2WSH CHECKMULTISIG with first key uncompressed and signing with the second key", SCRIPT_VERIFY_WITNESS | SCRIPT_VERIFY_P2SH | SCRIPT_VERIFY_WITNESS_PUBKEYTYPE, false, WITNESS_SH,
                                0, 1).Push(CScript()).AsWit().PushWitSig(keys.key1C).PushWitRedeem().ScriptError(SCRIPT_ERR_WITNESS_PUBKEYTYPE));
    tests.push_back(TestBuilder(CScript() << OP_1 << ToByteVector(keys.pubkey1C) << ToByteVector(keys.pubkey0) << OP_2 << OP_CHECKMULTISIG,
                                "P2SH(P2WSH) CHECKMULTISIG with first key uncompressed and signing with the second key", SCRIPT_VERIFY_WITNESS | SCRIPT_VERIFY_P2SH | SCRIPT_VERIFY_WITNESS_PUBKEYTYPE, true, WITNESS_SH,
                                0, 1).Push(CScript()).AsWit().PushWitSig(keys.key1C).PushWitRedeem().PushRedeem().ScriptError(SCRIPT_ERR_WITNESS_PUBKEYTYPE));
    // P2WSH 1-of-2 multisig with second key uncompressed
    tests.push_back(TestBuilder(CScript() << OP_1 << ToByteVector(keys.pubkey1) << ToByteVector(keys.pubkey0C) << OP_2 << OP_CHECKMULTISIG,
                                "P2WSH CHECKMULTISIG with second key uncompressed and signing with the first key", SCRIPT_VERIFY_WITNESS | SCRIPT_VERIFY_P2SH, false, WITNESS_SH,
                                0, 1).Push(CScript()).AsWit().PushWitSig(keys.key0C).PushWitRedeem());
    tests.push_back(TestBuilder(CScript() << OP_1 << ToByteVector(keys.pubkey1) << ToByteVector(keys.pubkey0C) << OP_2 << OP_CHECKMULTISIG,
                                "P2SH(P2WSH) CHECKMULTISIG second key uncompressed and signing with the first key", SCRIPT_VERIFY_WITNESS | SCRIPT_VERIFY_P2SH, true, WITNESS_SH,
                                0, 1).Push(CScript()).AsWit().PushWitSig(keys.key0C).PushWitRedeem().PushRedeem());
    tests.push_back(TestBuilder(CScript() << OP_1 << ToByteVector(keys.pubkey1) << ToByteVector(keys.pubkey0C) << OP_2 << OP_CHECKMULTISIG,
                                "P2WSH CHECKMULTISIG with second key uncompressed and signing with the first key should pass as the uncompressed key is not used", SCRIPT_VERIFY_WITNESS | SCRIPT_VERIFY_P2SH | SCRIPT_VERIFY_WITNESS_PUBKEYTYPE, false, WITNESS_SH,
                                0, 1).Push(CScript()).AsWit().PushWitSig(keys.key0C).PushWitRedeem());
    tests.push_back(TestBuilder(CScript() << OP_1 << ToByteVector(keys.pubkey1) << ToByteVector(keys.pubkey0C) << OP_2 << OP_CHECKMULTISIG,
                                "P2SH(P2WSH) CHECKMULTISIG with second key uncompressed and signing with the first key should pass as the uncompressed key is not used", SCRIPT_VERIFY_WITNESS | SCRIPT_VERIFY_P2SH | SCRIPT_VERIFY_WITNESS_PUBKEYTYPE, true, WITNESS_SH,
                                0, 1).Push(CScript()).AsWit().PushWitSig(keys.key0C).PushWitRedeem().PushRedeem());
    tests.push_back(TestBuilder(CScript() << OP_1 << ToByteVector(keys.pubkey1) << ToByteVector(keys.pubkey0C) << OP_2 << OP_CHECKMULTISIG,
                                "P2WSH CHECKMULTISIG with second key uncompressed and signing with the second key", SCRIPT_VERIFY_WITNESS | SCRIPT_VERIFY_P2SH, false, WITNESS_SH,
                                0, 1).Push(CScript()).AsWit().PushWitSig(keys.key1).PushWitRedeem());
    tests.push_back(TestBuilder(CScript() << OP_1 << ToByteVector(keys.pubkey1) << ToByteVector(keys.pubkey0C) << OP_2 << OP_CHECKMULTISIG,
                                "P2SH(P2WSH) CHECKMULTISIG with second key uncompressed and signing with the second key", SCRIPT_VERIFY_WITNESS | SCRIPT_VERIFY_P2SH, true, WITNESS_SH,
                                0, 1).Push(CScript()).AsWit().PushWitSig(keys.key1).PushWitRedeem().PushRedeem());
    tests.push_back(TestBuilder(CScript() << OP_1 << ToByteVector(keys.pubkey1) << ToByteVector(keys.pubkey0C) << OP_2 << OP_CHECKMULTISIG,
                                "P2WSH CHECKMULTISIG with second key uncompressed and signing with the second key", SCRIPT_VERIFY_WITNESS | SCRIPT_VERIFY_P2SH | SCRIPT_VERIFY_WITNESS_PUBKEYTYPE, false, WITNESS_SH,
                                0, 1).Push(CScript()).AsWit().PushWitSig(keys.key1).PushWitRedeem().ScriptError(SCRIPT_ERR_WITNESS_PUBKEYTYPE));
    tests.push_back(TestBuilder(CScript() << OP_1 << ToByteVector(keys.pubkey1) << ToByteVector(keys.pubkey0C) << OP_2 << OP_CHECKMULTISIG,
                                "P2SH(P2WSH) CHECKMULTISIG with second key uncompressed and signing with the second key", SCRIPT_VERIFY_WITNESS | SCRIPT_VERIFY_P2SH | SCRIPT_VERIFY_WITNESS_PUBKEYTYPE, true, WITNESS_SH,
                                0, 1).Push(CScript()).AsWit().PushWitSig(keys.key1).PushWitRedeem().PushRedeem().ScriptError(SCRIPT_ERR_WITNESS_PUBKEYTYPE));

    std::set<std::string> tests_set;

    {
        UniValue json_tests = read_json(std::string(json_tests::script_tests, json_tests::script_tests + sizeof(json_tests::script_tests)));

        for (unsigned int idx = 0; idx < json_tests.size(); idx++) {
            const UniValue& tv = json_tests[idx];
            tests_set.insert(JSONPrettyPrint(tv.get_array()));
        }
    }

    std::string strGen;

    for (TestBuilder& test : tests) {
        test.Test();
        std::string str = JSONPrettyPrint(test.GetJSON());
#ifndef UPDATE_JSON_TESTS
        if (tests_set.count(str) == 0) {
            BOOST_CHECK_MESSAGE(false, "Missing auto script_valid test: " + test.GetComment());
        }
#endif
        strGen += str + ",\n";
    }

#ifdef UPDATE_JSON_TESTS
    FILE* file = fopen("script_tests.json.gen", "w");
    fputs(strGen.c_str(), file);
    fclose(file);
#endif
}

BOOST_AUTO_TEST_CASE(script_json_test)
{
    // Read tests from test/data/script_tests.json
    // Format is an array of arrays
    // Inner arrays are [ ["wit"..., nValue]?, "scriptSig", "scriptPubKey", "flags", "expected_scripterror" ]
    // ... where scriptSig and scriptPubKey are stringified
    // scripts.
    // If a witness is given, then the last value in the array should be the
    // amount (nValue) to use in the crediting tx
    UniValue tests = read_json(std::string(json_tests::script_tests, json_tests::script_tests + sizeof(json_tests::script_tests)));

    for (unsigned int idx = 0; idx < tests.size(); idx++) {
        UniValue test = tests[idx];
        std::string strTest = test.write();
        CScriptWitness witness;
        CAmount nValue = 0;
        unsigned int pos = 0;
        if (test.size() > 0 && test[pos].isArray()) {
            unsigned int i=0;
            for (i = 0; i < test[pos].size()-1; i++) {
                witness.stack.push_back(ParseHex(test[pos][i].get_str()));
            }
            nValue = AmountFromValue(test[pos][i]);
            pos++;
        }
        if (test.size() < 4 + pos) // Allow size > 3; extra stuff ignored (useful for comments)
        {
            if (test.size() != 1) {
                BOOST_ERROR("Bad test: " << strTest);
            }
            continue;
        }
        std::string scriptSigString = test[pos++].get_str();
        CScript scriptSig = ParseScript(scriptSigString);
        std::string scriptPubKeyString = test[pos++].get_str();
        CScript scriptPubKey = ParseScript(scriptPubKeyString);
        unsigned int scriptflags = ParseScriptFlags(test[pos++].get_str());
        int scriptError = ParseScriptError(test[pos++].get_str());

        DoTest(scriptPubKey, scriptSig, witness, scriptflags, strTest, scriptError, nValue);
    }
}

BOOST_AUTO_TEST_CASE(script_PushData)
{
    // Check that PUSHDATA1, PUSHDATA2, and PUSHDATA4 create the same value on
    // the stack as the 1-75 opcodes do.
    static const unsigned char direct[] = { 1, 0x5a };
    static const unsigned char pushdata1[] = { OP_PUSHDATA1, 1, 0x5a };
    static const unsigned char pushdata2[] = { OP_PUSHDATA2, 1, 0, 0x5a };
    static const unsigned char pushdata4[] = { OP_PUSHDATA4, 1, 0, 0, 0, 0x5a };

    ScriptError err;
    std::vector<std::vector<unsigned char> > directStack;
    BOOST_CHECK(EvalScript(directStack, CScript(&direct[0], &direct[sizeof(direct)]), SCRIPT_VERIFY_P2SH, BaseSignatureChecker(), SIGVERSION_BASE, &err));
    BOOST_CHECK_MESSAGE(err == SCRIPT_ERR_OK, ScriptErrorString(err));

    std::vector<std::vector<unsigned char> > pushdata1Stack;
    BOOST_CHECK(EvalScript(pushdata1Stack, CScript(&pushdata1[0], &pushdata1[sizeof(pushdata1)]), SCRIPT_VERIFY_P2SH, BaseSignatureChecker(), SIGVERSION_BASE, &err));
    BOOST_CHECK(pushdata1Stack == directStack);
    BOOST_CHECK_MESSAGE(err == SCRIPT_ERR_OK, ScriptErrorString(err));

    std::vector<std::vector<unsigned char> > pushdata2Stack;
    BOOST_CHECK(EvalScript(pushdata2Stack, CScript(&pushdata2[0], &pushdata2[sizeof(pushdata2)]), SCRIPT_VERIFY_P2SH, BaseSignatureChecker(), SIGVERSION_BASE, &err));
    BOOST_CHECK(pushdata2Stack == directStack);
    BOOST_CHECK_MESSAGE(err == SCRIPT_ERR_OK, ScriptErrorString(err));

    std::vector<std::vector<unsigned char> > pushdata4Stack;
    BOOST_CHECK(EvalScript(pushdata4Stack, CScript(&pushdata4[0], &pushdata4[sizeof(pushdata4)]), SCRIPT_VERIFY_P2SH, BaseSignatureChecker(), SIGVERSION_BASE, &err));
    BOOST_CHECK(pushdata4Stack == directStack);
    BOOST_CHECK_MESSAGE(err == SCRIPT_ERR_OK, ScriptErrorString(err));
}

CScript
sign_multisig(CScript scriptPubKey, std::vector<CKey> keys, CTransaction transaction)
{
    uint256 hash = SignatureHash(scriptPubKey, transaction, 0, SIGHASH_ALL, 0, SIGVERSION_BASE);

    CScript result;
    //
    // NOTE: CHECKMULTISIG has an unfortunate bug; it requires
    // one extra item on the stack, before the signatures.
    // Putting OP_0 on the stack is the workaround;
    // fixing the bug would mean splitting the block chain (old
    // clients would not accept new CHECKMULTISIG transactions,
    // and vice-versa)
    //
    result << OP_0;
    for (const CKey &key : keys)
    {
        std::vector<unsigned char> vchSig;
        BOOST_CHECK(key.Sign(hash, vchSig));
        vchSig.push_back((unsigned char)SIGHASH_ALL);
        result << vchSig;
    }
    return result;
}
CScript
sign_multisig(CScript scriptPubKey, const CKey &key, CTransaction transaction)
{
    std::vector<CKey> keys;
    keys.push_back(key);
    return sign_multisig(scriptPubKey, keys, transaction);
}

BOOST_AUTO_TEST_CASE(script_CHECKMULTISIG12)
{
    ScriptError err;
    CKey key1, key2, key3;
    key1.MakeNewKey(true);
    key2.MakeNewKey(false);
    key3.MakeNewKey(true);

    CScript scriptPubKey12;
    scriptPubKey12 << OP_1 << ToByteVector(key1.GetPubKey()) << ToByteVector(key2.GetPubKey()) << OP_2 << OP_CHECKMULTISIG;

    CMutableTransaction txFrom12 = BuildCreditingTransaction(scriptPubKey12);
    CMutableTransaction txTo12 = BuildSpendingTransaction(CScript(), CScriptWitness(), txFrom12);

    CScript goodsig1 = sign_multisig(scriptPubKey12, key1, txTo12);
    BOOST_CHECK(VerifyScript(goodsig1, scriptPubKey12, nullptr, gFlags, MutableTransactionSignatureChecker(&txTo12, 0, txFrom12.vout[0].nValue), &err));
    BOOST_CHECK_MESSAGE(err == SCRIPT_ERR_OK, ScriptErrorString(err));
    txTo12.vout[0].nValue = 2;
    BOOST_CHECK(!VerifyScript(goodsig1, scriptPubKey12, nullptr, gFlags, MutableTransactionSignatureChecker(&txTo12, 0, txFrom12.vout[0].nValue), &err));
    BOOST_CHECK_MESSAGE(err == SCRIPT_ERR_EVAL_FALSE, ScriptErrorString(err));

    CScript goodsig2 = sign_multisig(scriptPubKey12, key2, txTo12);
    BOOST_CHECK(VerifyScript(goodsig2, scriptPubKey12, nullptr, gFlags, MutableTransactionSignatureChecker(&txTo12, 0, txFrom12.vout[0].nValue), &err));
    BOOST_CHECK_MESSAGE(err == SCRIPT_ERR_OK, ScriptErrorString(err));

    CScript badsig1 = sign_multisig(scriptPubKey12, key3, txTo12);
    BOOST_CHECK(!VerifyScript(badsig1, scriptPubKey12, nullptr, gFlags, MutableTransactionSignatureChecker(&txTo12, 0, txFrom12.vout[0].nValue), &err));
    BOOST_CHECK_MESSAGE(err == SCRIPT_ERR_EVAL_FALSE, ScriptErrorString(err));
}

BOOST_AUTO_TEST_CASE(script_CHECKMULTISIG23)
{
    ScriptError err;
    CKey key1, key2, key3, key4;
    key1.MakeNewKey(true);
    key2.MakeNewKey(false);
    key3.MakeNewKey(true);
    key4.MakeNewKey(false);

    CScript scriptPubKey23;
    scriptPubKey23 << OP_2 << ToByteVector(key1.GetPubKey()) << ToByteVector(key2.GetPubKey()) << ToByteVector(key3.GetPubKey()) << OP_3 << OP_CHECKMULTISIG;

    CMutableTransaction txFrom23 = BuildCreditingTransaction(scriptPubKey23);
    CMutableTransaction txTo23 = BuildSpendingTransaction(CScript(), CScriptWitness(), txFrom23);

    std::vector<CKey> keys;
    keys.push_back(key1); keys.push_back(key2);
    CScript goodsig1 = sign_multisig(scriptPubKey23, keys, txTo23);
    BOOST_CHECK(VerifyScript(goodsig1, scriptPubKey23, nullptr, gFlags, MutableTransactionSignatureChecker(&txTo23, 0, txFrom23.vout[0].nValue), &err));
    BOOST_CHECK_MESSAGE(err == SCRIPT_ERR_OK, ScriptErrorString(err));

    keys.clear();
    keys.push_back(key1); keys.push_back(key3);
    CScript goodsig2 = sign_multisig(scriptPubKey23, keys, txTo23);
    BOOST_CHECK(VerifyScript(goodsig2, scriptPubKey23, nullptr, gFlags, MutableTransactionSignatureChecker(&txTo23, 0, txFrom23.vout[0].nValue), &err));
    BOOST_CHECK_MESSAGE(err == SCRIPT_ERR_OK, ScriptErrorString(err));

    keys.clear();
    keys.push_back(key2); keys.push_back(key3);
    CScript goodsig3 = sign_multisig(scriptPubKey23, keys, txTo23);
    BOOST_CHECK(VerifyScript(goodsig3, scriptPubKey23, nullptr, gFlags, MutableTransactionSignatureChecker(&txTo23, 0, txFrom23.vout[0].nValue), &err));
    BOOST_CHECK_MESSAGE(err == SCRIPT_ERR_OK, ScriptErrorString(err));

    keys.clear();
    keys.push_back(key2); keys.push_back(key2); // Can't re-use sig
    CScript badsig1 = sign_multisig(scriptPubKey23, keys, txTo23);
    BOOST_CHECK(!VerifyScript(badsig1, scriptPubKey23, nullptr, gFlags, MutableTransactionSignatureChecker(&txTo23, 0, txFrom23.vout[0].nValue), &err));
    BOOST_CHECK_MESSAGE(err == SCRIPT_ERR_EVAL_FALSE, ScriptErrorString(err));

    keys.clear();
    keys.push_back(key2); keys.push_back(key1); // sigs must be in correct order
    CScript badsig2 = sign_multisig(scriptPubKey23, keys, txTo23);
    BOOST_CHECK(!VerifyScript(badsig2, scriptPubKey23, nullptr, gFlags, MutableTransactionSignatureChecker(&txTo23, 0, txFrom23.vout[0].nValue), &err));
    BOOST_CHECK_MESSAGE(err == SCRIPT_ERR_EVAL_FALSE, ScriptErrorString(err));

    keys.clear();
    keys.push_back(key3); keys.push_back(key2); // sigs must be in correct order
    CScript badsig3 = sign_multisig(scriptPubKey23, keys, txTo23);
    BOOST_CHECK(!VerifyScript(badsig3, scriptPubKey23, nullptr, gFlags, MutableTransactionSignatureChecker(&txTo23, 0, txFrom23.vout[0].nValue), &err));
    BOOST_CHECK_MESSAGE(err == SCRIPT_ERR_EVAL_FALSE, ScriptErrorString(err));

    keys.clear();
    keys.push_back(key4); keys.push_back(key2); // sigs must match pubkeys
    CScript badsig4 = sign_multisig(scriptPubKey23, keys, txTo23);
    BOOST_CHECK(!VerifyScript(badsig4, scriptPubKey23, nullptr, gFlags, MutableTransactionSignatureChecker(&txTo23, 0, txFrom23.vout[0].nValue), &err));
    BOOST_CHECK_MESSAGE(err == SCRIPT_ERR_EVAL_FALSE, ScriptErrorString(err));

    keys.clear();
    keys.push_back(key1); keys.push_back(key4); // sigs must match pubkeys
    CScript badsig5 = sign_multisig(scriptPubKey23, keys, txTo23);
    BOOST_CHECK(!VerifyScript(badsig5, scriptPubKey23, nullptr, gFlags, MutableTransactionSignatureChecker(&txTo23, 0, txFrom23.vout[0].nValue), &err));
    BOOST_CHECK_MESSAGE(err == SCRIPT_ERR_EVAL_FALSE, ScriptErrorString(err));

    keys.clear(); // Must have signatures
    CScript badsig6 = sign_multisig(scriptPubKey23, keys, txTo23);
    BOOST_CHECK(!VerifyScript(badsig6, scriptPubKey23, nullptr, gFlags, MutableTransactionSignatureChecker(&txTo23, 0, txFrom23.vout[0].nValue), &err));
    BOOST_CHECK_MESSAGE(err == SCRIPT_ERR_INVALID_STACK_OPERATION, ScriptErrorString(err));
}

BOOST_AUTO_TEST_CASE(script_combineSigs)
{
    // Test the CombineSignatures function
    CAmount amount = 0;
    CBasicKeyStore keystore;
    std::vector<CKey> keys;
    std::vector<CPubKey> pubkeys;
    for (int i = 0; i < 3; i++)
    {
        CKey key;
        key.MakeNewKey(i%2 == 1);
        keys.push_back(key);
        pubkeys.push_back(key.GetPubKey());
        keystore.AddKey(key);
    }

    CMutableTransaction txFrom = BuildCreditingTransaction(GetScriptForDestination(keys[0].GetPubKey().GetID()));
    CMutableTransaction txTo = BuildSpendingTransaction(CScript(), CScriptWitness(), txFrom);
    CScript& scriptPubKey = txFrom.vout[0].scriptPubKey;
    CScript& scriptSig = txTo.vin[0].scriptSig;

    SignatureData empty;
    SignatureData combined = CombineSignatures(scriptPubKey, MutableTransactionSignatureChecker(&txTo, 0, amount), empty, empty);
    BOOST_CHECK(combined.scriptSig.empty());

    // Single signature case:
    SignSignature(keystore, txFrom, txTo, 0, SIGHASH_ALL); // changes scriptSig
    combined = CombineSignatures(scriptPubKey, MutableTransactionSignatureChecker(&txTo, 0, amount), SignatureData(scriptSig), empty);
    BOOST_CHECK(combined.scriptSig == scriptSig);
    combined = CombineSignatures(scriptPubKey, MutableTransactionSignatureChecker(&txTo, 0, amount), empty, SignatureData(scriptSig));
    BOOST_CHECK(combined.scriptSig == scriptSig);
    CScript scriptSigCopy = scriptSig;
    // Signing again will give a different, valid signature:
    SignSignature(keystore, txFrom, txTo, 0, SIGHASH_ALL);
    combined = CombineSignatures(scriptPubKey, MutableTransactionSignatureChecker(&txTo, 0, amount), SignatureData(scriptSigCopy), SignatureData(scriptSig));
    BOOST_CHECK(combined.scriptSig == scriptSigCopy || combined.scriptSig == scriptSig);

    // P2SH, single-signature case:
    CScript pkSingle; pkSingle << ToByteVector(keys[0].GetPubKey()) << OP_CHECKSIG;
    keystore.AddCScript(pkSingle);
    scriptPubKey = GetScriptForDestination(CScriptID(pkSingle));
    SignSignature(keystore, txFrom, txTo, 0, SIGHASH_ALL);
    combined = CombineSignatures(scriptPubKey, MutableTransactionSignatureChecker(&txTo, 0, amount), SignatureData(scriptSig), empty);
    BOOST_CHECK(combined.scriptSig == scriptSig);
    combined = CombineSignatures(scriptPubKey, MutableTransactionSignatureChecker(&txTo, 0, amount), empty, SignatureData(scriptSig));
    BOOST_CHECK(combined.scriptSig == scriptSig);
    scriptSigCopy = scriptSig;
    SignSignature(keystore, txFrom, txTo, 0, SIGHASH_ALL);
    combined = CombineSignatures(scriptPubKey, MutableTransactionSignatureChecker(&txTo, 0, amount), SignatureData(scriptSigCopy), SignatureData(scriptSig));
    BOOST_CHECK(combined.scriptSig == scriptSigCopy || combined.scriptSig == scriptSig);
    // dummy scriptSigCopy with placeholder, should always choose non-placeholder:
    scriptSigCopy = CScript() << OP_0 << std::vector<unsigned char>(pkSingle.begin(), pkSingle.end());
    combined = CombineSignatures(scriptPubKey, MutableTransactionSignatureChecker(&txTo, 0, amount), SignatureData(scriptSigCopy), SignatureData(scriptSig));
    BOOST_CHECK(combined.scriptSig == scriptSig);
    combined = CombineSignatures(scriptPubKey, MutableTransactionSignatureChecker(&txTo, 0, amount), SignatureData(scriptSig), SignatureData(scriptSigCopy));
    BOOST_CHECK(combined.scriptSig == scriptSig);

    // Hardest case:  Multisig 2-of-3
    scriptPubKey = GetScriptForMultisig(2, pubkeys);
    keystore.AddCScript(scriptPubKey);
    SignSignature(keystore, txFrom, txTo, 0, SIGHASH_ALL);
    combined = CombineSignatures(scriptPubKey, MutableTransactionSignatureChecker(&txTo, 0, amount), SignatureData(scriptSig), empty);
    BOOST_CHECK(combined.scriptSig == scriptSig);
    combined = CombineSignatures(scriptPubKey, MutableTransactionSignatureChecker(&txTo, 0, amount), empty, SignatureData(scriptSig));
    BOOST_CHECK(combined.scriptSig == scriptSig);

    // A couple of partially-signed versions:
    std::vector<unsigned char> sig1;
    uint256 hash1 = SignatureHash(scriptPubKey, txTo, 0, SIGHASH_ALL, 0, SIGVERSION_BASE);
    BOOST_CHECK(keys[0].Sign(hash1, sig1));
    sig1.push_back(SIGHASH_ALL);
    std::vector<unsigned char> sig2;
    uint256 hash2 = SignatureHash(scriptPubKey, txTo, 0, SIGHASH_NONE, 0, SIGVERSION_BASE);
    BOOST_CHECK(keys[1].Sign(hash2, sig2));
    sig2.push_back(SIGHASH_NONE);
    std::vector<unsigned char> sig3;
    uint256 hash3 = SignatureHash(scriptPubKey, txTo, 0, SIGHASH_SINGLE, 0, SIGVERSION_BASE);
    BOOST_CHECK(keys[2].Sign(hash3, sig3));
    sig3.push_back(SIGHASH_SINGLE);

    // Not fussy about order (or even existence) of placeholders or signatures:
    CScript partial1a = CScript() << OP_0 << sig1 << OP_0;
    CScript partial1b = CScript() << OP_0 << OP_0 << sig1;
    CScript partial2a = CScript() << OP_0 << sig2;
    CScript partial2b = CScript() << sig2 << OP_0;
    CScript partial3a = CScript() << sig3;
    CScript partial3b = CScript() << OP_0 << OP_0 << sig3;
    CScript partial3c = CScript() << OP_0 << sig3 << OP_0;
    CScript complete12 = CScript() << OP_0 << sig1 << sig2;
    CScript complete13 = CScript() << OP_0 << sig1 << sig3;
    CScript complete23 = CScript() << OP_0 << sig2 << sig3;

    combined = CombineSignatures(scriptPubKey, MutableTransactionSignatureChecker(&txTo, 0, amount), SignatureData(partial1a), SignatureData(partial1b));
    BOOST_CHECK(combined.scriptSig == partial1a);
    combined = CombineSignatures(scriptPubKey, MutableTransactionSignatureChecker(&txTo, 0, amount), SignatureData(partial1a), SignatureData(partial2a));
    BOOST_CHECK(combined.scriptSig == complete12);
    combined = CombineSignatures(scriptPubKey, MutableTransactionSignatureChecker(&txTo, 0, amount), SignatureData(partial2a), SignatureData(partial1a));
    BOOST_CHECK(combined.scriptSig == complete12);
    combined = CombineSignatures(scriptPubKey, MutableTransactionSignatureChecker(&txTo, 0, amount), SignatureData(partial1b), SignatureData(partial2b));
    BOOST_CHECK(combined.scriptSig == complete12);
    combined = CombineSignatures(scriptPubKey, MutableTransactionSignatureChecker(&txTo, 0, amount), SignatureData(partial3b), SignatureData(partial1b));
    BOOST_CHECK(combined.scriptSig == complete13);
    combined = CombineSignatures(scriptPubKey, MutableTransactionSignatureChecker(&txTo, 0, amount), SignatureData(partial2a), SignatureData(partial3a));
    BOOST_CHECK(combined.scriptSig == complete23);
    combined = CombineSignatures(scriptPubKey, MutableTransactionSignatureChecker(&txTo, 0, amount), SignatureData(partial3b), SignatureData(partial2b));
    BOOST_CHECK(combined.scriptSig == complete23);
    combined = CombineSignatures(scriptPubKey, MutableTransactionSignatureChecker(&txTo, 0, amount), SignatureData(partial3b), SignatureData(partial3a));
    BOOST_CHECK(combined.scriptSig == partial3c);
}

BOOST_AUTO_TEST_CASE(script_standard_push)
{
    ScriptError err;
    for (int i=0; i<67000; i++) {
        CScript script;
        script << i;
        BOOST_CHECK_MESSAGE(script.IsPushOnly(), "Number " << i << " is not pure push.");
        BOOST_CHECK_MESSAGE(VerifyScript(script, CScript() << OP_1, nullptr, SCRIPT_VERIFY_MINIMALDATA, BaseSignatureChecker(), &err), "Number " << i << " push is not minimal data.");
        BOOST_CHECK_MESSAGE(err == SCRIPT_ERR_OK, ScriptErrorString(err));
    }

    for (unsigned int i=0; i<=MAX_SCRIPT_ELEMENT_SIZE; i++) {
        std::vector<unsigned char> data(i, '\111');
        CScript script;
        script << data;
        BOOST_CHECK_MESSAGE(script.IsPushOnly(), "Length " << i << " is not pure push.");
        BOOST_CHECK_MESSAGE(VerifyScript(script, CScript() << OP_1, nullptr, SCRIPT_VERIFY_MINIMALDATA, BaseSignatureChecker(), &err), "Length " << i << " push is not minimal data.");
        BOOST_CHECK_MESSAGE(err == SCRIPT_ERR_OK, ScriptErrorString(err));
    }
}

BOOST_AUTO_TEST_CASE(script_IsPushOnly_on_invalid_scripts)
{
    // IsPushOnly returns false when given a script containing only pushes that
    // are invalid due to truncation. IsPushOnly() is consensus critical
    // because P2SH evaluation uses it, although this specific behavior should
    // not be consensus critical as the P2SH evaluation would fail first due to
    // the invalid push. Still, it doesn't hurt to test it explicitly.
    static const unsigned char direct[] = { 1 };
    BOOST_CHECK(!CScript(direct, direct+sizeof(direct)).IsPushOnly());
}

BOOST_AUTO_TEST_CASE(script_GetScriptAsm)
{
    BOOST_CHECK_EQUAL("OP_CHECKLOCKTIMEVERIFY", ScriptToAsmStr(CScript() << OP_NOP2, true));
    BOOST_CHECK_EQUAL("OP_CHECKLOCKTIMEVERIFY", ScriptToAsmStr(CScript() << OP_CHECKLOCKTIMEVERIFY, true));
    BOOST_CHECK_EQUAL("OP_CHECKLOCKTIMEVERIFY", ScriptToAsmStr(CScript() << OP_NOP2));
    BOOST_CHECK_EQUAL("OP_CHECKLOCKTIMEVERIFY", ScriptToAsmStr(CScript() << OP_CHECKLOCKTIMEVERIFY));

    std::string derSig("304502207fa7a6d1e0ee81132a269ad84e68d695483745cde8b541e3bf630749894e342a022100c1f7ab20e13e22fb95281a870f3dcf38d782e53023ee313d741ad0cfbc0c5090");
    std::string pubKey("03b0da749730dc9b4b1f4a14d6902877a92541f5368778853d9c4a0cb7802dcfb2");
    std::vector<unsigned char> vchPubKey = ToByteVector(ParseHex(pubKey));

    BOOST_CHECK_EQUAL(derSig + "00 " + pubKey, ScriptToAsmStr(CScript() << ToByteVector(ParseHex(derSig + "00")) << vchPubKey, true));
    BOOST_CHECK_EQUAL(derSig + "80 " + pubKey, ScriptToAsmStr(CScript() << ToByteVector(ParseHex(derSig + "80")) << vchPubKey, true));
    BOOST_CHECK_EQUAL(derSig + "[ALL] " + pubKey, ScriptToAsmStr(CScript() << ToByteVector(ParseHex(derSig + "01")) << vchPubKey, true));
    BOOST_CHECK_EQUAL(derSig + "[NONE] " + pubKey, ScriptToAsmStr(CScript() << ToByteVector(ParseHex(derSig + "02")) << vchPubKey, true));
    BOOST_CHECK_EQUAL(derSig + "[SINGLE] " + pubKey, ScriptToAsmStr(CScript() << ToByteVector(ParseHex(derSig + "03")) << vchPubKey, true));
    BOOST_CHECK_EQUAL(derSig + "[ALL|ANYONECANPAY] " + pubKey, ScriptToAsmStr(CScript() << ToByteVector(ParseHex(derSig + "81")) << vchPubKey, true));
    BOOST_CHECK_EQUAL(derSig + "[NONE|ANYONECANPAY] " + pubKey, ScriptToAsmStr(CScript() << ToByteVector(ParseHex(derSig + "82")) << vchPubKey, true));
    BOOST_CHECK_EQUAL(derSig + "[SINGLE|ANYONECANPAY] " + pubKey, ScriptToAsmStr(CScript() << ToByteVector(ParseHex(derSig + "83")) << vchPubKey, true));

    BOOST_CHECK_EQUAL(derSig + "00 " + pubKey, ScriptToAsmStr(CScript() << ToByteVector(ParseHex(derSig + "00")) << vchPubKey));
    BOOST_CHECK_EQUAL(derSig + "80 " + pubKey, ScriptToAsmStr(CScript() << ToByteVector(ParseHex(derSig + "80")) << vchPubKey));
    BOOST_CHECK_EQUAL(derSig + "01 " + pubKey, ScriptToAsmStr(CScript() << ToByteVector(ParseHex(derSig + "01")) << vchPubKey));
    BOOST_CHECK_EQUAL(derSig + "02 " + pubKey, ScriptToAsmStr(CScript() << ToByteVector(ParseHex(derSig + "02")) << vchPubKey));
    BOOST_CHECK_EQUAL(derSig + "03 " + pubKey, ScriptToAsmStr(CScript() << ToByteVector(ParseHex(derSig + "03")) << vchPubKey));
    BOOST_CHECK_EQUAL(derSig + "81 " + pubKey, ScriptToAsmStr(CScript() << ToByteVector(ParseHex(derSig + "81")) << vchPubKey));
    BOOST_CHECK_EQUAL(derSig + "82 " + pubKey, ScriptToAsmStr(CScript() << ToByteVector(ParseHex(derSig + "82")) << vchPubKey));
    BOOST_CHECK_EQUAL(derSig + "83 " + pubKey, ScriptToAsmStr(CScript() << ToByteVector(ParseHex(derSig + "83")) << vchPubKey));
}

static CScript
ScriptFromHex(const char* hex)
{
    std::vector<unsigned char> data = ParseHex(hex);
    return CScript(data.begin(), data.end());
}


BOOST_AUTO_TEST_CASE(script_FindAndDelete)
{
    // Exercise the FindAndDelete functionality
    CScript s;
    CScript d;
    CScript expect;

    s = CScript() << OP_1 << OP_2;
    d = CScript(); // delete nothing should be a no-op
    expect = s;
    BOOST_CHECK_EQUAL(s.FindAndDelete(d), 0);
    BOOST_CHECK(s == expect);

    s = CScript() << OP_1 << OP_2 << OP_3;
    d = CScript() << OP_2;
    expect = CScript() << OP_1 << OP_3;
    BOOST_CHECK_EQUAL(s.FindAndDelete(d), 1);
    BOOST_CHECK(s == expect);

    s = CScript() << OP_3 << OP_1 << OP_3 << OP_3 << OP_4 << OP_3;
    d = CScript() << OP_3;
    expect = CScript() << OP_1 << OP_4;
    BOOST_CHECK_EQUAL(s.FindAndDelete(d), 4);
    BOOST_CHECK(s == expect);

    s = ScriptFromHex("0302ff03"); // PUSH 0x02ff03 onto stack
    d = ScriptFromHex("0302ff03");
    expect = CScript();
    BOOST_CHECK_EQUAL(s.FindAndDelete(d), 1);
    BOOST_CHECK(s == expect);

    s = ScriptFromHex("0302ff030302ff03"); // PUSH 0x2ff03 PUSH 0x2ff03
    d = ScriptFromHex("0302ff03");
    expect = CScript();
    BOOST_CHECK_EQUAL(s.FindAndDelete(d), 2);
    BOOST_CHECK(s == expect);

    s = ScriptFromHex("0302ff030302ff03");
    d = ScriptFromHex("02");
    expect = s; // FindAndDelete matches entire opcodes
    BOOST_CHECK_EQUAL(s.FindAndDelete(d), 0);
    BOOST_CHECK(s == expect);

    s = ScriptFromHex("0302ff030302ff03");
    d = ScriptFromHex("ff");
    expect = s;
    BOOST_CHECK_EQUAL(s.FindAndDelete(d), 0);
    BOOST_CHECK(s == expect);

    // This is an odd edge case: strip of the push-three-bytes
    // prefix, leaving 02ff03 which is push-two-bytes:
    s = ScriptFromHex("0302ff030302ff03");
    d = ScriptFromHex("03");
    expect = CScript() << ParseHex("ff03") << ParseHex("ff03");
    BOOST_CHECK_EQUAL(s.FindAndDelete(d), 2);
    BOOST_CHECK(s == expect);

    // Byte sequence that spans multiple opcodes:
    s = ScriptFromHex("02feed5169"); // PUSH(0xfeed) OP_1 OP_VERIFY
    d = ScriptFromHex("feed51");
    expect = s;
    BOOST_CHECK_EQUAL(s.FindAndDelete(d), 0); // doesn't match 'inside' opcodes
    BOOST_CHECK(s == expect);

    s = ScriptFromHex("02feed5169"); // PUSH(0xfeed) OP_1 OP_VERIFY
    d = ScriptFromHex("02feed51");
    expect = ScriptFromHex("69");
    BOOST_CHECK_EQUAL(s.FindAndDelete(d), 1);
    BOOST_CHECK(s == expect);

    s = ScriptFromHex("516902feed5169");
    d = ScriptFromHex("feed51");
    expect = s;
    BOOST_CHECK_EQUAL(s.FindAndDelete(d), 0);
    BOOST_CHECK(s == expect);

    s = ScriptFromHex("516902feed5169");
    d = ScriptFromHex("02feed51");
    expect = ScriptFromHex("516969");
    BOOST_CHECK_EQUAL(s.FindAndDelete(d), 1);
    BOOST_CHECK(s == expect);

    s = CScript() << OP_0 << OP_0 << OP_1 << OP_1;
    d = CScript() << OP_0 << OP_1;
    expect = CScript() << OP_0 << OP_1; // FindAndDelete is single-pass
    BOOST_CHECK_EQUAL(s.FindAndDelete(d), 1);
    BOOST_CHECK(s == expect);

    s = CScript() << OP_0 << OP_0 << OP_1 << OP_0 << OP_1 << OP_1;
    d = CScript() << OP_0 << OP_1;
    expect = CScript() << OP_0 << OP_1; // FindAndDelete is single-pass
    BOOST_CHECK_EQUAL(s.FindAndDelete(d), 2);
    BOOST_CHECK(s == expect);

    // Another weird edge case:
    // End with invalid push (not enough data)...
    s = ScriptFromHex("0003feed");
    d = ScriptFromHex("03feed"); // ... can remove the invalid push
    expect = ScriptFromHex("00");
    BOOST_CHECK_EQUAL(s.FindAndDelete(d), 1);
    BOOST_CHECK(s == expect);

    s = ScriptFromHex("0003feed");
    d = ScriptFromHex("00");
    expect = ScriptFromHex("03feed");
    BOOST_CHECK_EQUAL(s.FindAndDelete(d), 1);
    BOOST_CHECK(s == expect);
}

BOOST_AUTO_TEST_CASE(script_HasValidOps)
{
    // Exercise the HasValidOps functionality
    CScript script;
    script = ScriptFromHex("76a9141234567890abcdefa1a2a3a4a5a6a7a8a9a0aaab88ac"); // Normal script
    BOOST_CHECK(script.HasValidOps());
    script = ScriptFromHex("76a914ff34567890abcdefa1a2a3a4a5a6a7a8a9a0aaab88ac");
    BOOST_CHECK(script.HasValidOps());
    script = ScriptFromHex("ff88ac"); // Script with OP_INVALIDOPCODE explicit
    BOOST_CHECK(!script.HasValidOps());
    script = ScriptFromHex("88acc0"); // Script with undefined opcode
    BOOST_CHECK(!script.HasValidOps());
}

BOOST_AUTO_TEST_CASE(script_can_append_self)
{
    CScript s, d;

    s = ScriptFromHex("00");
    s += s;
    d = ScriptFromHex("0000");
    BOOST_CHECK(s == d);

    // check doubling a script that's large enough to require reallocation
    static const char hex[] = "04678afdb0fe5548271967f1a67130b7105cd6a828e03909a67962e0ea1f61deb649f6bc3f4cef38c4f35504e51ec112de5c384df7ba0b8d578a4c702b6bf11d5f";
    s = CScript() << ParseHex(hex) << OP_CHECKSIG;
    d = CScript() << ParseHex(hex) << OP_CHECKSIG << ParseHex(hex) << OP_CHECKSIG;
    s += s;
    BOOST_CHECK(s == d);
}

<<<<<<< HEAD

#if defined(HAVE_CONSENSUS_LIB)

/* Test simple (successful) usage of uniteconsensus_verify_script */
BOOST_AUTO_TEST_CASE(uniteconsensus_verify_script_returns_true)
{
    unsigned int libconsensus_flags = 0;
    int nIn = 0;

    CScript scriptPubKey;
    CScript scriptSig;
    CScriptWitness wit;

    scriptPubKey << OP_1;
    CTransaction creditTx = BuildCreditingTransaction(scriptPubKey, 1);
    CTransaction spendTx = BuildSpendingTransaction(scriptSig, wit, creditTx);

    CDataStream stream(SER_NETWORK, PROTOCOL_VERSION);
    stream << spendTx;

    uniteconsensus_error err;
    int result = uniteconsensus_verify_script(scriptPubKey.data(), scriptPubKey.size(), (const unsigned char*)&stream[0], stream.size(), nIn, libconsensus_flags, &err);
    BOOST_CHECK_EQUAL(result, 1);
    BOOST_CHECK_EQUAL(err, uniteconsensus_ERR_OK);
}

/* Test uniteconsensus_verify_script returns invalid tx index err*/
BOOST_AUTO_TEST_CASE(uniteconsensus_verify_script_tx_index_err)
{
    unsigned int libconsensus_flags = 0;
    int nIn = 3;

    CScript scriptPubKey;
    CScript scriptSig;
    CScriptWitness wit;

    scriptPubKey << OP_EQUAL;
    CTransaction creditTx = BuildCreditingTransaction(scriptPubKey, 1);
    CTransaction spendTx = BuildSpendingTransaction(scriptSig, wit, creditTx);

    CDataStream stream(SER_NETWORK, PROTOCOL_VERSION);
    stream << spendTx;

    uniteconsensus_error err;
    int result = uniteconsensus_verify_script(scriptPubKey.data(), scriptPubKey.size(), (const unsigned char*)&stream[0], stream.size(), nIn, libconsensus_flags, &err);
    BOOST_CHECK_EQUAL(result, 0);
    BOOST_CHECK_EQUAL(err, uniteconsensus_ERR_TX_INDEX);
}

/* Test uniteconsensus_verify_script returns tx size mismatch err*/
BOOST_AUTO_TEST_CASE(uniteconsensus_verify_script_tx_size)
{
    unsigned int libconsensus_flags = 0;
    int nIn = 0;

    CScript scriptPubKey;
    CScript scriptSig;
    CScriptWitness wit;

    scriptPubKey << OP_EQUAL;
    CTransaction creditTx = BuildCreditingTransaction(scriptPubKey, 1);
    CTransaction spendTx = BuildSpendingTransaction(scriptSig, wit, creditTx);

    CDataStream stream(SER_NETWORK, PROTOCOL_VERSION);
    stream << spendTx;

    uniteconsensus_error err;
    int result = uniteconsensus_verify_script(scriptPubKey.data(), scriptPubKey.size(), (const unsigned char*)&stream[0], stream.size() * 2, nIn, libconsensus_flags, &err);
    BOOST_CHECK_EQUAL(result, 0);
    BOOST_CHECK_EQUAL(err, uniteconsensus_ERR_TX_SIZE_MISMATCH);
}

/* Test uniteconsensus_verify_script returns invalid tx serialization error */
BOOST_AUTO_TEST_CASE(uniteconsensus_verify_script_tx_serialization)
{
    unsigned int libconsensus_flags = 0;
    int nIn = 0;

    CScript scriptPubKey;
    CScript scriptSig;
    CScriptWitness wit;

    scriptPubKey << OP_EQUAL;
    CTransaction creditTx = BuildCreditingTransaction(scriptPubKey, 1);
    CTransaction spendTx = BuildSpendingTransaction(scriptSig, wit, creditTx);

    CDataStream stream(SER_NETWORK, PROTOCOL_VERSION);
    stream << 0xffffffff;

    uniteconsensus_error err;
    int result = uniteconsensus_verify_script(scriptPubKey.data(), scriptPubKey.size(), (const unsigned char*)&stream[0], stream.size(), nIn, libconsensus_flags, &err);
    BOOST_CHECK_EQUAL(result, 0);
    BOOST_CHECK_EQUAL(err, uniteconsensus_ERR_TX_DESERIALIZE);
}

/* Test uniteconsensus_verify_script returns amount required error */
BOOST_AUTO_TEST_CASE(uniteconsensus_verify_script_amount_required_err)
{
    unsigned int libconsensus_flags = uniteconsensus_SCRIPT_FLAGS_VERIFY_WITNESS;
    int nIn = 0;

    CScript scriptPubKey;
    CScript scriptSig;
    CScriptWitness wit;

    scriptPubKey << OP_EQUAL;
    CTransaction creditTx = BuildCreditingTransaction(scriptPubKey, 1);
    CTransaction spendTx = BuildSpendingTransaction(scriptSig, wit, creditTx);

    CDataStream stream(SER_NETWORK, PROTOCOL_VERSION);
    stream << spendTx;

    uniteconsensus_error err;
    int result = uniteconsensus_verify_script(scriptPubKey.data(), scriptPubKey.size(), (const unsigned char*)&stream[0], stream.size(), nIn, libconsensus_flags, &err);
    BOOST_CHECK_EQUAL(result, 0);
    BOOST_CHECK_EQUAL(err, uniteconsensus_ERR_AMOUNT_REQUIRED);
}

/* Test uniteconsensus_verify_script returns invalid flags err */
BOOST_AUTO_TEST_CASE(uniteconsensus_verify_script_invalid_flags)
{
    unsigned int libconsensus_flags = 1 << 3;
    int nIn = 0;

    CScript scriptPubKey;
    CScript scriptSig;
    CScriptWitness wit;

    scriptPubKey << OP_EQUAL;
    CTransaction creditTx = BuildCreditingTransaction(scriptPubKey, 1);
    CTransaction spendTx = BuildSpendingTransaction(scriptSig, wit, creditTx);

    CDataStream stream(SER_NETWORK, PROTOCOL_VERSION);
    stream << spendTx;

    uniteconsensus_error err;
    int result = uniteconsensus_verify_script(scriptPubKey.data(), scriptPubKey.size(), (const unsigned char*)&stream[0], stream.size(), nIn, libconsensus_flags, &err);
    BOOST_CHECK_EQUAL(result, 0);
    BOOST_CHECK_EQUAL(err, uniteconsensus_ERR_INVALID_FLAGS);
}

#endif
=======
BOOST_AUTO_TEST_CASE(encode_decode_vote_data)
{
    std::string validatorIndex = "d3905170000000055851e6a2ccf3b9d00d72fd6d49193d45fdaafbe9c406f334";
    std::string targetHash = "74963700000000055851e6a2ccf3b9d00d72fd6d49193d45fdaafbe9c406f334";
    uint32_t sourceHeight = 0;
    uint32_t targetHeight = 3231231;

    esperanza::Vote data = {uint256(ParseHex(validatorIndex)),
                     uint256(ParseHex(targetHash)),
                     sourceHeight,
                     targetHeight};

    CScript s = CScript::EncodeVote(data);

    esperanza::Vote decodeData = CScript::DecodeVote(s);

    BOOST_CHECK_EQUAL(HexStr(decodeData.m_validatorIndex.begin(), decodeData.m_validatorIndex.end()), validatorIndex);
    BOOST_CHECK_EQUAL(HexStr(decodeData.m_targetHash.begin(), decodeData.m_targetHash.end()), targetHash);
    BOOST_CHECK_EQUAL(decodeData.m_sourceEpoch, sourceHeight);
    BOOST_CHECK_EQUAL(decodeData.m_targetEpoch, targetHeight);
}

BOOST_AUTO_TEST_CASE(extract_vote_data_from_scriptsig)
{
    std::string signature = "304402204b9bb63f9b055a7d82841f064167df5d9b774f91a5d76eb807559a03f51dc39f02203af15ccb70a77801afdac05ef1723b07a59da9d3b19a4ced37e53cdc9a0db1bc01";
    std::string validatorId = "e10b483d6ce4464ff272d8f2c38defed743b2f274e31c54b8edb1c617c07d0e1";
    std::string targetHash = "5abcb1b1868582266bdd2d683ece9396cc44673085e0738bc5f173ef8e248912";
    uint32_t sourceHeight = 10;
    uint32_t targetHeight = 100;

    esperanza::Vote vote{uint256(ParseHex(validatorId)),
                   uint256(ParseHex(targetHash)),
                   sourceHeight,
                   targetHeight};

    CScript encodedVote = CScript::EncodeVote(vote);
    std::vector<unsigned char> voteVector(encodedVote.begin(), encodedVote.end());

    CScript s = (CScript() << ParseHex(signature)) << voteVector;

    esperanza::Vote decodeData = CScript::ExtractVoteFromSignature(s);

    BOOST_CHECK_EQUAL(HexStr(decodeData.m_validatorIndex.begin(), decodeData.m_validatorIndex.end()), validatorId);
    BOOST_CHECK_EQUAL(HexStr(decodeData.m_targetHash.begin(), decodeData.m_targetHash.end()), targetHash);
    BOOST_CHECK_EQUAL(decodeData.m_sourceEpoch, sourceHeight);
    BOOST_CHECK_EQUAL(decodeData.m_targetEpoch, targetHeight);
}

BOOST_AUTO_TEST_CASE(extract_vote_data_from_witness)
{
    std::string signature = "304402204b9bb63f9b055a7d82841f064167df5d9b774f91a5d76eb807559a03f51dc39f02203af15ccb70a77801afdac05ef1723b07a59da9d3b19a4ced37e53cdc9a0db1bc01";
    std::string validatorId = "e10b483d6ce4464ff272d8f2c38defed743b2f274e31c54b8edb1c617c07d0e1";
    std::string targetHash = "5abcb1b1868582266bdd2d683ece9396cc44673085e0738bc5f173ef8e248912";
    uint32_t sourceHeight = 10;
    uint32_t targetHeight = 100;

    esperanza::Vote vote{uint256(ParseHex(validatorId)),
                         uint256(ParseHex(targetHash)),
                         sourceHeight,
                         targetHeight};

    CScript encodedVote = CScript::EncodeVote(vote);
    std::vector<unsigned char> voteVector(encodedVote.begin(), encodedVote.end());

    CScriptWitness s;
    s.stack.push_back(ParseHex(signature));
    s.stack.push_back(voteVector);

    esperanza::Vote decodeData = CScript::ExtractVoteFromWitness(s);

    BOOST_CHECK_EQUAL(HexStr(decodeData.m_validatorIndex.begin(), decodeData.m_validatorIndex.end()), validatorId);
    BOOST_CHECK_EQUAL(HexStr(decodeData.m_targetHash.begin(), decodeData.m_targetHash.end()), targetHash);
    BOOST_CHECK_EQUAL(decodeData.m_sourceEpoch, sourceHeight);
    BOOST_CHECK_EQUAL(decodeData.m_targetEpoch, targetHeight);
}

BOOST_AUTO_TEST_CASE(extract_admin_command_from_witness)
{
    std::string signature1 = "304402206acc44d797f424a2875c90dec3e82c55fca0275cb5e4d4b04f1462ee8377ac3c02206bc51ad98f22de5dbbd9d81ec9c4fb8d0ffffb7b29d0467effa13062a71190cd01";
    std::string signature2 = "304402202dc4b972c10d517a86ec56b6584071b406f5ad8c892098530dcc06dcc96a28370220092841c527c9878c84b1afe36ccd0e2fcd061f2a0e2cdbfc40c32994a8c51cdd01";
    std::string data = "5221038c0246da82d686e4638d8cf60452956518f8b63c020d23387df93d199fc089e82102f1563a8930739b653426380a8297e5f08682cb1e7c881209aa624f821e2684fa2103d2bc85e0b035285add07680695cb561c9b9fbe9cb3a4be4f1f5be2fc1255944c53ae";

    CScriptWitness witness;
    witness.stack.push_back({});
    witness.stack.push_back(ParseHex(signature1));
    witness.stack.push_back(ParseHex(signature2));
    witness.stack.push_back(ParseHex(data));

    std::vector<CPubKey> keys;

    BOOST_CHECK(CScript::ExtractAdminKeysFromWitness(witness, keys));
    BOOST_CHECK_EQUAL(3, keys.size());

    std::string key0 = "038c0246da82d686e4638d8cf60452956518f8b63c020d23387df93d199fc089e8";
    std::string key1 = "02f1563a8930739b653426380a8297e5f08682cb1e7c881209aa624f821e2684fa";
    std::string key2 = "03d2bc85e0b035285add07680695cb561c9b9fbe9cb3a4be4f1f5be2fc1255944c";

    BOOST_CHECK_EQUAL(key0, HexStr(keys[0]));
    BOOST_CHECK_EQUAL(key1, HexStr(keys[1]));
    BOOST_CHECK_EQUAL(key2, HexStr(keys[2]));
}

>>>>>>> 2fbef654
BOOST_AUTO_TEST_SUITE_END()<|MERGE_RESOLUTION|>--- conflicted
+++ resolved
@@ -1481,150 +1481,6 @@
     BOOST_CHECK(s == d);
 }
 
-<<<<<<< HEAD
-
-#if defined(HAVE_CONSENSUS_LIB)
-
-/* Test simple (successful) usage of uniteconsensus_verify_script */
-BOOST_AUTO_TEST_CASE(uniteconsensus_verify_script_returns_true)
-{
-    unsigned int libconsensus_flags = 0;
-    int nIn = 0;
-
-    CScript scriptPubKey;
-    CScript scriptSig;
-    CScriptWitness wit;
-
-    scriptPubKey << OP_1;
-    CTransaction creditTx = BuildCreditingTransaction(scriptPubKey, 1);
-    CTransaction spendTx = BuildSpendingTransaction(scriptSig, wit, creditTx);
-
-    CDataStream stream(SER_NETWORK, PROTOCOL_VERSION);
-    stream << spendTx;
-
-    uniteconsensus_error err;
-    int result = uniteconsensus_verify_script(scriptPubKey.data(), scriptPubKey.size(), (const unsigned char*)&stream[0], stream.size(), nIn, libconsensus_flags, &err);
-    BOOST_CHECK_EQUAL(result, 1);
-    BOOST_CHECK_EQUAL(err, uniteconsensus_ERR_OK);
-}
-
-/* Test uniteconsensus_verify_script returns invalid tx index err*/
-BOOST_AUTO_TEST_CASE(uniteconsensus_verify_script_tx_index_err)
-{
-    unsigned int libconsensus_flags = 0;
-    int nIn = 3;
-
-    CScript scriptPubKey;
-    CScript scriptSig;
-    CScriptWitness wit;
-
-    scriptPubKey << OP_EQUAL;
-    CTransaction creditTx = BuildCreditingTransaction(scriptPubKey, 1);
-    CTransaction spendTx = BuildSpendingTransaction(scriptSig, wit, creditTx);
-
-    CDataStream stream(SER_NETWORK, PROTOCOL_VERSION);
-    stream << spendTx;
-
-    uniteconsensus_error err;
-    int result = uniteconsensus_verify_script(scriptPubKey.data(), scriptPubKey.size(), (const unsigned char*)&stream[0], stream.size(), nIn, libconsensus_flags, &err);
-    BOOST_CHECK_EQUAL(result, 0);
-    BOOST_CHECK_EQUAL(err, uniteconsensus_ERR_TX_INDEX);
-}
-
-/* Test uniteconsensus_verify_script returns tx size mismatch err*/
-BOOST_AUTO_TEST_CASE(uniteconsensus_verify_script_tx_size)
-{
-    unsigned int libconsensus_flags = 0;
-    int nIn = 0;
-
-    CScript scriptPubKey;
-    CScript scriptSig;
-    CScriptWitness wit;
-
-    scriptPubKey << OP_EQUAL;
-    CTransaction creditTx = BuildCreditingTransaction(scriptPubKey, 1);
-    CTransaction spendTx = BuildSpendingTransaction(scriptSig, wit, creditTx);
-
-    CDataStream stream(SER_NETWORK, PROTOCOL_VERSION);
-    stream << spendTx;
-
-    uniteconsensus_error err;
-    int result = uniteconsensus_verify_script(scriptPubKey.data(), scriptPubKey.size(), (const unsigned char*)&stream[0], stream.size() * 2, nIn, libconsensus_flags, &err);
-    BOOST_CHECK_EQUAL(result, 0);
-    BOOST_CHECK_EQUAL(err, uniteconsensus_ERR_TX_SIZE_MISMATCH);
-}
-
-/* Test uniteconsensus_verify_script returns invalid tx serialization error */
-BOOST_AUTO_TEST_CASE(uniteconsensus_verify_script_tx_serialization)
-{
-    unsigned int libconsensus_flags = 0;
-    int nIn = 0;
-
-    CScript scriptPubKey;
-    CScript scriptSig;
-    CScriptWitness wit;
-
-    scriptPubKey << OP_EQUAL;
-    CTransaction creditTx = BuildCreditingTransaction(scriptPubKey, 1);
-    CTransaction spendTx = BuildSpendingTransaction(scriptSig, wit, creditTx);
-
-    CDataStream stream(SER_NETWORK, PROTOCOL_VERSION);
-    stream << 0xffffffff;
-
-    uniteconsensus_error err;
-    int result = uniteconsensus_verify_script(scriptPubKey.data(), scriptPubKey.size(), (const unsigned char*)&stream[0], stream.size(), nIn, libconsensus_flags, &err);
-    BOOST_CHECK_EQUAL(result, 0);
-    BOOST_CHECK_EQUAL(err, uniteconsensus_ERR_TX_DESERIALIZE);
-}
-
-/* Test uniteconsensus_verify_script returns amount required error */
-BOOST_AUTO_TEST_CASE(uniteconsensus_verify_script_amount_required_err)
-{
-    unsigned int libconsensus_flags = uniteconsensus_SCRIPT_FLAGS_VERIFY_WITNESS;
-    int nIn = 0;
-
-    CScript scriptPubKey;
-    CScript scriptSig;
-    CScriptWitness wit;
-
-    scriptPubKey << OP_EQUAL;
-    CTransaction creditTx = BuildCreditingTransaction(scriptPubKey, 1);
-    CTransaction spendTx = BuildSpendingTransaction(scriptSig, wit, creditTx);
-
-    CDataStream stream(SER_NETWORK, PROTOCOL_VERSION);
-    stream << spendTx;
-
-    uniteconsensus_error err;
-    int result = uniteconsensus_verify_script(scriptPubKey.data(), scriptPubKey.size(), (const unsigned char*)&stream[0], stream.size(), nIn, libconsensus_flags, &err);
-    BOOST_CHECK_EQUAL(result, 0);
-    BOOST_CHECK_EQUAL(err, uniteconsensus_ERR_AMOUNT_REQUIRED);
-}
-
-/* Test uniteconsensus_verify_script returns invalid flags err */
-BOOST_AUTO_TEST_CASE(uniteconsensus_verify_script_invalid_flags)
-{
-    unsigned int libconsensus_flags = 1 << 3;
-    int nIn = 0;
-
-    CScript scriptPubKey;
-    CScript scriptSig;
-    CScriptWitness wit;
-
-    scriptPubKey << OP_EQUAL;
-    CTransaction creditTx = BuildCreditingTransaction(scriptPubKey, 1);
-    CTransaction spendTx = BuildSpendingTransaction(scriptSig, wit, creditTx);
-
-    CDataStream stream(SER_NETWORK, PROTOCOL_VERSION);
-    stream << spendTx;
-
-    uniteconsensus_error err;
-    int result = uniteconsensus_verify_script(scriptPubKey.data(), scriptPubKey.size(), (const unsigned char*)&stream[0], stream.size(), nIn, libconsensus_flags, &err);
-    BOOST_CHECK_EQUAL(result, 0);
-    BOOST_CHECK_EQUAL(err, uniteconsensus_ERR_INVALID_FLAGS);
-}
-
-#endif
-=======
 BOOST_AUTO_TEST_CASE(encode_decode_vote_data)
 {
     std::string validatorIndex = "d3905170000000055851e6a2ccf3b9d00d72fd6d49193d45fdaafbe9c406f334";
@@ -1727,5 +1583,146 @@
     BOOST_CHECK_EQUAL(key2, HexStr(keys[2]));
 }
 
->>>>>>> 2fbef654
+
+#if defined(HAVE_CONSENSUS_LIB)
+
+/* Test simple (successful) usage of uniteconsensus_verify_script */
+BOOST_AUTO_TEST_CASE(uniteconsensus_verify_script_returns_true)
+{
+    unsigned int libconsensus_flags = 0;
+    int nIn = 0;
+
+    CScript scriptPubKey;
+    CScript scriptSig;
+    CScriptWitness wit;
+
+    scriptPubKey << OP_1;
+    CTransaction creditTx = BuildCreditingTransaction(scriptPubKey, 1);
+    CTransaction spendTx = BuildSpendingTransaction(scriptSig, wit, creditTx);
+
+    CDataStream stream(SER_NETWORK, PROTOCOL_VERSION);
+    stream << spendTx;
+
+    uniteconsensus_error err;
+    int result = uniteconsensus_verify_script(scriptPubKey.data(), scriptPubKey.size(), (const unsigned char*)&stream[0], stream.size(), nIn, libconsensus_flags, &err);
+    BOOST_CHECK_EQUAL(result, 1);
+    BOOST_CHECK_EQUAL(err, uniteconsensus_ERR_OK);
+}
+
+/* Test uniteconsensus_verify_script returns invalid tx index err*/
+BOOST_AUTO_TEST_CASE(uniteconsensus_verify_script_tx_index_err)
+{
+    unsigned int libconsensus_flags = 0;
+    int nIn = 3;
+
+    CScript scriptPubKey;
+    CScript scriptSig;
+    CScriptWitness wit;
+
+    scriptPubKey << OP_EQUAL;
+    CTransaction creditTx = BuildCreditingTransaction(scriptPubKey, 1);
+    CTransaction spendTx = BuildSpendingTransaction(scriptSig, wit, creditTx);
+
+    CDataStream stream(SER_NETWORK, PROTOCOL_VERSION);
+    stream << spendTx;
+
+    uniteconsensus_error err;
+    int result = uniteconsensus_verify_script(scriptPubKey.data(), scriptPubKey.size(), (const unsigned char*)&stream[0], stream.size(), nIn, libconsensus_flags, &err);
+    BOOST_CHECK_EQUAL(result, 0);
+    BOOST_CHECK_EQUAL(err, uniteconsensus_ERR_TX_INDEX);
+}
+
+/* Test uniteconsensus_verify_script returns tx size mismatch err*/
+BOOST_AUTO_TEST_CASE(uniteconsensus_verify_script_tx_size)
+{
+    unsigned int libconsensus_flags = 0;
+    int nIn = 0;
+
+    CScript scriptPubKey;
+    CScript scriptSig;
+    CScriptWitness wit;
+
+    scriptPubKey << OP_EQUAL;
+    CTransaction creditTx = BuildCreditingTransaction(scriptPubKey, 1);
+    CTransaction spendTx = BuildSpendingTransaction(scriptSig, wit, creditTx);
+
+    CDataStream stream(SER_NETWORK, PROTOCOL_VERSION);
+    stream << spendTx;
+
+    uniteconsensus_error err;
+    int result = uniteconsensus_verify_script(scriptPubKey.data(), scriptPubKey.size(), (const unsigned char*)&stream[0], stream.size() * 2, nIn, libconsensus_flags, &err);
+    BOOST_CHECK_EQUAL(result, 0);
+    BOOST_CHECK_EQUAL(err, uniteconsensus_ERR_TX_SIZE_MISMATCH);
+}
+
+/* Test uniteconsensus_verify_script returns invalid tx serialization error */
+BOOST_AUTO_TEST_CASE(uniteconsensus_verify_script_tx_serialization)
+{
+    unsigned int libconsensus_flags = 0;
+    int nIn = 0;
+
+    CScript scriptPubKey;
+    CScript scriptSig;
+    CScriptWitness wit;
+
+    scriptPubKey << OP_EQUAL;
+    CTransaction creditTx = BuildCreditingTransaction(scriptPubKey, 1);
+    CTransaction spendTx = BuildSpendingTransaction(scriptSig, wit, creditTx);
+
+    CDataStream stream(SER_NETWORK, PROTOCOL_VERSION);
+    stream << 0xffffffff;
+
+    uniteconsensus_error err;
+    int result = uniteconsensus_verify_script(scriptPubKey.data(), scriptPubKey.size(), (const unsigned char*)&stream[0], stream.size(), nIn, libconsensus_flags, &err);
+    BOOST_CHECK_EQUAL(result, 0);
+    BOOST_CHECK_EQUAL(err, uniteconsensus_ERR_TX_DESERIALIZE);
+}
+
+/* Test uniteconsensus_verify_script returns amount required error */
+BOOST_AUTO_TEST_CASE(uniteconsensus_verify_script_amount_required_err)
+{
+    unsigned int libconsensus_flags = uniteconsensus_SCRIPT_FLAGS_VERIFY_WITNESS;
+    int nIn = 0;
+
+    CScript scriptPubKey;
+    CScript scriptSig;
+    CScriptWitness wit;
+
+    scriptPubKey << OP_EQUAL;
+    CTransaction creditTx = BuildCreditingTransaction(scriptPubKey, 1);
+    CTransaction spendTx = BuildSpendingTransaction(scriptSig, wit, creditTx);
+
+    CDataStream stream(SER_NETWORK, PROTOCOL_VERSION);
+    stream << spendTx;
+
+    uniteconsensus_error err;
+    int result = uniteconsensus_verify_script(scriptPubKey.data(), scriptPubKey.size(), (const unsigned char*)&stream[0], stream.size(), nIn, libconsensus_flags, &err);
+    BOOST_CHECK_EQUAL(result, 0);
+    BOOST_CHECK_EQUAL(err, uniteconsensus_ERR_AMOUNT_REQUIRED);
+}
+
+/* Test uniteconsensus_verify_script returns invalid flags err */
+BOOST_AUTO_TEST_CASE(uniteconsensus_verify_script_invalid_flags)
+{
+    unsigned int libconsensus_flags = 1 << 3;
+    int nIn = 0;
+
+    CScript scriptPubKey;
+    CScript scriptSig;
+    CScriptWitness wit;
+
+    scriptPubKey << OP_EQUAL;
+    CTransaction creditTx = BuildCreditingTransaction(scriptPubKey, 1);
+    CTransaction spendTx = BuildSpendingTransaction(scriptSig, wit, creditTx);
+
+    CDataStream stream(SER_NETWORK, PROTOCOL_VERSION);
+    stream << spendTx;
+
+    uniteconsensus_error err;
+    int result = uniteconsensus_verify_script(scriptPubKey.data(), scriptPubKey.size(), (const unsigned char*)&stream[0], stream.size(), nIn, libconsensus_flags, &err);
+    BOOST_CHECK_EQUAL(result, 0);
+    BOOST_CHECK_EQUAL(err, uniteconsensus_ERR_INVALID_FLAGS);
+}
+
+#endif
 BOOST_AUTO_TEST_SUITE_END()